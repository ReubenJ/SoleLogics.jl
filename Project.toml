--- conflicted
+++ resolved
@@ -16,11 +16,8 @@
 SoleBase = "4475fa32-7023-44a0-aa70-4813b230e492"
 
 [compat]
-<<<<<<< HEAD
 Reexport = "1"
-=======
 Dictionaries = "0.3"
->>>>>>> 4ac9e7f4
 julia = "1"
 
 [extras]
