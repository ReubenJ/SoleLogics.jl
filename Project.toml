name = "SoleLogics"
uuid = "b002da8f-3cb3-4d91-bbe3-2953433912b5"
authors = ["Mauro MILELLA", "Giovanni PAGLIARINI", "Eduard I. STAN"]
version = "0.2.0"

[deps]
DataStructures = "864edb3b-99cc-5e75-8d2d-829cb0a9cfe8"
Dictionaries = "85a47980-9c8c-11e8-2b9f-f7ca1fa99fb4"
IterTools = "c8e1da08-722c-5040-9ed9-7db0dc04731e"
Lazy = "50d2b5c4-7a5e-59d5-8109-a42b560f39c0"
NamedArrays = "86f7a689-2022-50b4-a561-43c23ac3c673"
Random = "9a3f8284-a2c9-5f02-9a11-845980a1fd5c"
ReadableRegex = "cbbcb084-453d-4c4c-b292-e315607ba6a4"
Reexport = "189a3867-3050-52da-a836-e630ba90ab69"
Revise = "295af30f-e4ad-537b-8983-00126c2a3abe"
SoleBase = "4475fa32-7023-44a0-aa70-4813b230e492"

[compat]
DataStructures = "0.18"
Dictionaries = "0.3"
<<<<<<< HEAD
IterTools = "1"
Lazy = "0.15"
=======
Lazy = "0.15"
ReadableRegex = "0.3"
NamedArrays = "0.9"
>>>>>>> e46f9991
Reexport = "1"
julia = "1"

[extras]
Test = "8dfed614-e22c-5e08-85e1-65c5234f0b40"

[targets]
test = ["Test"]<|MERGE_RESOLUTION|>--- conflicted
+++ resolved
@@ -18,14 +18,11 @@
 [compat]
 DataStructures = "0.18"
 Dictionaries = "0.3"
-<<<<<<< HEAD
 IterTools = "1"
 Lazy = "0.15"
-=======
 Lazy = "0.15"
 ReadableRegex = "0.3"
 NamedArrays = "0.9"
->>>>>>> e46f9991
 Reexport = "1"
 julia = "1"
 
