--- conflicted
+++ resolved
@@ -24,10 +24,7 @@
 Lazy = "0.15"
 Reexport = "1"
 Revise = "3"
-<<<<<<< HEAD
-=======
 SoleBase = "0.9.2"
->>>>>>> 6a22bd11
 julia = "1"
 
 [extras]
