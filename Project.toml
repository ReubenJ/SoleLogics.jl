--- conflicted
+++ resolved
@@ -9,11 +9,7 @@
 Graphs = "86223c79-3864-5bf0-83f7-82e725a168b6"
 IterTools = "c8e1da08-722c-5040-9ed9-7db0dc04731e"
 Lazy = "50d2b5c4-7a5e-59d5-8109-a42b560f39c0"
-<<<<<<< HEAD
-Plots = "91a5bcdd-55d7-5caf-9e0b-520d859cae80"
 PrettyTables = "08abe8d2-0d0c-5749-adfa-8a2ac140af0d"
-=======
->>>>>>> 5b8c3c59
 Random = "9a3f8284-a2c9-5f02-9a11-845980a1fd5c"
 Reexport = "189a3867-3050-52da-a836-e630ba90ab69"
 Revise = "295af30f-e4ad-537b-8983-00126c2a3abe"
@@ -24,17 +20,15 @@
 [compat]
 DataStructures = "0.18"
 Dictionaries = "0.3"
+PrettyTables = "2.2"
 Graphs = "1.8"
 IterTools = "1"
 Lazy = "0.15"
 Reexport = "1"
 Revise = "3"
-<<<<<<< HEAD
-=======
 SoleBase = "0.11"
 StatsBase = "0.34"
 ThreadSafeDicts = "0.1.0"
->>>>>>> 5b8c3c59
 julia = "1"
 
 [extras]
