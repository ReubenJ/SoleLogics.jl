using Test
using SoleLogics

s = SoleLogics.InterpretationVector([TruthDict((1,false)), TruthDict((1,true)), TruthDict((1,true)),])

@test_nowarn check(Atom(1), s, 1)
@test check(Atom(1), s, 1) == false
@test check(Atom(1), s, 2) == true

@test_nowarn check(Atom(1), s)
@test !all(check(Atom(1), s, 1))

@test_nowarn [check(Atom(1), i) for i in SoleLogics.eachinstance(s)]
@test [check(Atom(1), i) for i in SoleLogics.eachinstance(s)] == [false, true, true]

################################################################################

using DecisionTree: load_data
using DataFrames
using SoleData

X, y = load_data("iris")
X = Float64.(X)
X_df = DataFrame(X, :auto)
s = scalarlogiset(X_df; allow_propositional = true)
myalphabet = @test_nowarn alphabet(s)
<<<<<<< HEAD
a = @test_nowarn atoms(myalphabet)[1]
@test_nowarn [check(a, i) for i in SoleLogics.eachinstance(s)]
=======
a = @test_nowarn first(atoms(myalphabet)
@test_nowarn [check(a, i) for i in SoleLogics.eachinstance(s)]
>>>>>>> 1ce9fc75
<|MERGE_RESOLUTION|>--- conflicted
+++ resolved
@@ -24,10 +24,5 @@
 X_df = DataFrame(X, :auto)
 s = scalarlogiset(X_df; allow_propositional = true)
 myalphabet = @test_nowarn alphabet(s)
-<<<<<<< HEAD
-a = @test_nowarn atoms(myalphabet)[1]
-@test_nowarn [check(a, i) for i in SoleLogics.eachinstance(s)]
-=======
 a = @test_nowarn first(atoms(myalphabet)
 @test_nowarn [check(a, i) for i in SoleLogics.eachinstance(s)]
->>>>>>> 1ce9fc75
