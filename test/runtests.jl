--- conflicted
+++ resolved
@@ -13,49 +13,25 @@
 println("Julia version: ", VERSION)
 
 test_suites = [
-<<<<<<< HEAD
-    ("Core", ["core.jl",]),
-    ("Parse", ["parse.jl",]),
-    ("Random", ["random.jl",]),
-    ("Normalize", ["normalize.jl",]),
-    ("Syntax Utils", ["syntax-utils.jl",]),
+    # ("Core", ["core.jl",]),
+    # ("Parse", ["parse.jl",]),
+    # ("Random", ["random.jl",]),
+    # ("Normalize", ["normalize.jl",]),
+    # ("Syntax Utils", ["syntax-utils.jl",]),
 
-    ("Formula Generation", ["formulas/generation.jl",]),
-    ("Formulas I/O", ["formulas/input.jl",]),
+    # ("Formula Generation", ["formulas/generation.jl",]),
+    # ("Formulas I/O", ["formulas/input.jl",]),
 
-    ("Operators", ["logics/operators.jl"]),
-    # ("Logics", ["logics/logics.jl"]),
+    # ("Operators", ["logics/operators.jl"]),
+    # # ("Logics", ["logics/logics.jl"]),
 
-    ("Algebras: worlds", ["algebras/worlds.jl",]),
-    ("Algebras: frames", ["algebras/frames.jl",]),
+    # ("Algebras: worlds", ["algebras/worlds.jl",]),
+    # ("Algebras: frames", ["algebras/frames.jl",]),
 
-    ("Kripke word", ["kripke-word.jl",]),
-    ("Kripke image", ["kripke-image.jl",]),
+    # ("Kripke word", ["kripke-word.jl",]),
+    # ("Kripke image", ["kripke-image.jl",]),
 
-    # ("Demos", [
-    #     "pluto-demo.jl",
-    # ]),
-=======
     ("Pluto Demo", ["$(dirname(dirname(pathof(SoleLogics))))/pluto-demo.jl", ]),
-    ("Base", [
-        "core.jl",
-        "parse.jl",
-        "random.jl",
-        "normalize.jl",
-    ]),
-
-    ("Formulas", [
-        "formulas/generation.jl",
-        "formulas/input.jl"
-    ]),
-
-   ("Logics", ["logics/operators.jl", "logics/logics.jl"]),
-
-    ("Algebras", [
-        "algebras/worlds.jl",
-        "algebras/frames.jl",
-    ]),
->>>>>>> ad177cb1
 ]
 
 @testset "SoleLogics.jl" begin
