using ..SoleLogics: AbstractAlgebra
import ..SoleLogics: syntaxstring, istop, isbot
import Base: convert

############################################################################################
#### Finite truth ##########################################################################
############################################################################################

struct FiniteTruth <: Truth
    label::String

    function FiniteTruth(label::String)
        return new(label)
    end
end

istop(t::FiniteTruth) = t.label == "⊤"
isbot(t::FiniteTruth) = t.label == "⊥"

syntaxstring(t::FiniteTruth; kwargs...) = t.label
Base.show(io::IO, t::FiniteTruth) = print(io, syntaxstring(t))

function Base.convert(::Type{FiniteTruth}, t::BooleanTruth)
    return istop(t) ? FiniteTruth("⊤") : FiniteTruth("⊥")
end

function Base.isequal(t1::FiniteTruth, t2::BooleanTruth)
    return (istop(t1) && istop(t2)) || (isbot(t1) && isbot(t2))
end

############################################################################################
#### Finite algebra ########################################################################
############################################################################################

"""
    abstract type FiniteAlgebra{T<:Truth,D<:AbstractVector{T}} <: AbstractAlgebra{T} end

A finite algebra is an algebraic structure defined over a finite set.

See also [`AbstractAlgebra`](@ref).
"""
abstract type FiniteAlgebra{T<:Truth,D<:AbstractVector{T}} <: AbstractAlgebra{T} end

############################################################################################
#### Monoid ################################################################################
############################################################################################

"""
    function checkmonoidaxioms(
        o::O,
        e::T
    ) where {
        O<:AbstractBinaryOperation,
        T<:Truth
    }

Check if given domain, operation and identity element form a monoid.

A monoid (S, ⋅, e) is a set S equipped with a binary operation S × S → S, denoted as ⋅,
satisfying the following axiomatic identities:
 - (Associativity) ∀ a, b, c ∈ S, the equation (a ⋅ b) ⋅ c = a ⋅ (b ⋅ c) holds.
 - (Identity element) There exists an element e ∈ L such that for every element a ∈ S, the
   equalities e ⋅ a = a and a ⋅ e = a hold. 

The identity element of a monoid is unique.

See also [`AbstractBinaryOperation`](@ref), [`Axiom`](@ref), [`checkaxiom`](@ref),
[`Associativity`](@ref), [`IdentityElement`](@ref).
"""
function checkmonoidaxioms(
    o::O,
    e::T
) where {
    O<:AbstractBinaryOperation,
    T<:Truth
}
    @assert checkaxiom(Associativity, o) "Defined an operation for the monoid which " *
        "is not associative."
    @assert checkaxiom(IdentityElement, o, e) "$e is not a valid identity element for " *
        "the defined operation."
    return nothing
end

"""
    struct Monoid{T<:Truth,D<:AbstractVector{T},B<:BinaryOperation{T}}
        operation::B
        identityelement::T
    end

A monoid (S, ⋅, e) is a set S equipped with a binary operation S × S → S, denoted as ⋅,
satisfying the following axiomatic identities:
 - (Associativity) ∀ a, b, c ∈ S, the equation (a ⋅ b) ⋅ c = a ⋅ (b ⋅ c) holds.
 - (Identity element) There exists an element e ∈ L such that for every element a ∈ S, the
   equalities e ⋅ a = a and a ⋅ e = a hold. 

The identity element of a monoid is unique.

See also [`BinaryOperation`](@ref), [`Axiom`](@ref), [`checkaxiom`](@ref),
[`checkmonoidaxioms`](@ref), [`Associativity`](@ref), [`IdentityElement`](@ref).
"""
struct Monoid{T<:Truth,D<:AbstractVector{T},B<:BinaryOperation{T,D}} <: FiniteAlgebra{T,D}
    operation::B
    identityelement::T

    function Monoid(
        operation::B,
        identityelement::T
    ) where {
        T<:Truth,
        D<:AbstractVector{T},
        B<:BinaryOperation{T,D},
    }
        if !isa(identityelement, T) identityelement = convert(T, identityelement)::T end
        checkmonoidaxioms(operation, identityelement)
        return new{T,D,B}(operation, identityelement)
    end
end

"""
Return true if the object can be converted to an object of type `Monoid`.

See also [`Monoid`](@ref).
"""
ismonoid(::Monoid) = true
ismonoid(::T) where {T} = false  

"""
    function convert(
        ::Type{Monoid},
        m::M
    ) where {
        T<:Truth,
        D<:AbstractVector{T},
        B<:BinaryOperation{T,D},
        M<:FiniteAlgebra{T}
    }

Convert `m` to a value of type `Monoid`.

See also [`Monoid`](@ref), [`ismonoid`](@ref).
"""
function Base.convert(
    ::Type{<:Monoid},
    m::M
) where {
    T<:Truth,
    M<:FiniteAlgebra{T}
}
    if ismonoid(m)
        return Monoid(m.operation, m.identityelement)
    else
        error("Cannot convert object of type $(typeof(m)) to a value of type Monoid with truth values of type $T.")
    end
end

"""
    function checkaxiom(a::Axiom, m::Monoid)

Check if axiom `a` is satisfied by the operation of the monoid `m`.

See also [`Axiom`](@ref), [`Monoid`](@ref).
"""
function checkaxiom(a::Axiom, m::Monoid)
    return checkaxiom(typeof(a), m.operation)
end

"""
<<<<<<< HEAD
    function (m::Monoid)(t1::T, t2::T) where {T<:Truth}
=======
    function (m::Monoid{T,D})(
        t1::T1,
        t2::T2
    ) where {
        T<:Truth,
        D<:AbstractVector{T},
        T1<:Truth,
        T2<:Truth
    }
>>>>>>> a1ddb3a9

Helper allowing to use monoids with function notation.

See also [`Monoid`](@ref), [`BinaryOperation`](@ref).
"""
<<<<<<< HEAD
(m::Monoid{T})(t1::T, t2::T) where {T<:Truth} = m.operation(t1, t2)
=======
function (m::Monoid{T,D})(
    t1::T1,
    t2::T2
) where {
    T<:Truth,
    D<:AbstractVector{T},
    T1<:Truth,
    T2<:Truth
}
    return m.operation(t1, t2)
end
>>>>>>> a1ddb3a9

############################################################################################
#### Commutative monoid ####################################################################
############################################################################################

"""
    struct CommutativeMonoid{T<:Truth,B<:BinaryOperation{T}}
        operation::B
        identityelement::T
    end

A commutative monoid (S, ⋅, e) is a monoid whose operation is commutative.

See also [`Monoid`](@ref), [`Commutativity`](@ref).
"""
struct CommutativeMonoid{T<:Truth,D<:AbstractVector{T},B<:BinaryOperation{T,D}} <: FiniteAlgebra{T,D}
    operation::B
    identityelement::T

    function CommutativeMonoid(
        operation::B,
        identityelement::T1
    ) where {
        T<:Truth,
        D<:AbstractVector{T},
        B<:BinaryOperation{T,D},
        T1<:Truth
    }
        if !isa(identityelement, T) identityelement = convert(T, identityelement)::T end
        checkmonoidaxioms(operation, identityelement)
        @assert checkaxiom(Commutativity, operation) "Defined an operation for the " *
            "commutative monoid which is not commutative."
        return new{T,D,B}(operation, identityelement)
    end
end

ismonoid(::CommutativeMonoid) = true

"""
<<<<<<< HEAD
    function(m::CommutativeMonoid{T})(t1::T, t2::T) where {T<:Truth}
=======
    function(m::CommutativeMonoid{T,D})(
        t1::T1,
        t2::T2
    ) where {
        T<:Truth,
        D<:AbstractVector{T},
        T1<:Truth,
        T2<:Truth
    }
>>>>>>> a1ddb3a9

Helper allowing to use commutative monoids with function notation.

See also [`Monoid`](@ref), [`BinaryOperation`](@ref).
"""
<<<<<<< HEAD
function (m::CommutativeMonoid{T})(t1::T, t2::T) where {T<:Truth}
=======
function (m::CommutativeMonoid{T,D})(
    t1::T1,
    t2::T2
) where {
    T<:Truth,
    D<:AbstractVector{T},
    T1<:Truth,
    T2<:Truth
}
>>>>>>> a1ddb3a9
    return m.operation(t1, t2)
end

############################################################################################
#### Finite lattice ########################################################################
############################################################################################

"""
    function checklatticeaxioms(
        join::O,
        meet::O
    ) where {
        O<:AbstractBinaryOperation
    }

Check if given domain, join and meet form a finite lattice.

A lattice is an algebraic structure (L, ∨, ∧) consisting of a set L and two binary,
commutative and associative operations ∨ and ∧ on L satisfying the following axiomatic
identities for all elements a, b ∈ L (sometimes called absorption laws):
- a ∨ (a ∧ b) = a
- a ∧ (a ∨ b) = a

See also [`FiniteLattice`](@ref), [`AbstractBinaryOperation`](@ref), [`Commutativity`](@ref),
[`Associativity`](@ref), [`AbsorptionLaw`](@ref),
"""
function checklatticeaxioms(
    join::O,
    meet::O
) where {
    O<:AbstractBinaryOperation
}
    @assert checkaxiom(Commutativity, join) "Defined a join operation which is not " *
        "commutative."
    @assert checkaxiom(Associativity, join) "Defined a join operation which is not " *
        "associative."
    @assert checkaxiom(Commutativity, meet) "Defined a meet operation which is not " *
        "commutative." 
    @assert checkaxiom(Associativity, meet) "Defined a meet operation which is not " *
        "associative."
    @assert checkaxiom(AbsorptionLaw, join, meet) "Absorption law does not hold between " *
        "join and meet."
    return nothing
end

"""
    struct FiniteLattice{T<:Truth,D<:AbstractVector{T},B<:BinaryOperation{T,D}} <: FiniteAlgebra{T,D}
        join::B
        meet::B
    end

A finite lattice is a lattice defined over a finite set.

A lattice is an algebraic structure (L, ∨, ∧) consisting of a set L and two binary,
commutative and associative operations ∨ and ∧ on L satisfying the following axiomatic
identities for all elements a, b ∈ L (sometimes called absorption laws):
 - a ∨ (a ∧ b) = a
 - a ∧ (a ∨ b) = a

See also [`FiniteAlgebra`](@ref), [`BinaryOperation`](@ref).
"""
struct FiniteLattice{T<:Truth,D<:AbstractVector{T},B<:BinaryOperation{T,D}} <: FiniteAlgebra{T,D}
    join::B
    meet::B

    function FiniteLattice(
        join::B,
        meet::B
    ) where {
        T<:Truth,
        D<:AbstractVector{T},
        B<:BinaryOperation{T,D}
    }
        checklatticeaxioms(join, meet)
        return new{T,D,B}(join, meet)
    end
end

"""
Return true if the object can be converted to an object of type `FiniteLattice`.

See also [`FiniteLattice`](@ref).
"""
islattice(::FiniteLattice) = true
islattice(::T) where {T} = false

"""
    function convert(
        ::Type{FiniteLattice},
        l::L
    ) where {
        T<:Truth,
        D<:AbstractVector{T},
        B<:BinaryOperation{T,D},
        L<:FiniteAlgebra{T}
    }

Convert `l` to a value of type `FiniteLattice`.

See also [`FiniteLattice`](@ref), [`islattice`](@ref).
"""
function convert(
    ::Type{FiniteLattice},
    l::L
) where {
    L<:FiniteAlgebra
}
    if islattice(l)
        return FiniteLattice(l.join, l.meet)
    else
        error("Cannot convert object of type $(typeof(l)) to a value of type Lattice.")
    end
end

"""
    function getdomain(a::A) where {T<:Truth,B<:BinaryOperation{T}, L<:FiniteAlgebra{T}}

Return the domain associated to `a`.

See also [`Monoid`](@ref), [`FiniteLattice`](@ref), [`ismonoid`](@ref), [`islattice`](@ref).
"""
function getdomain(a::A) where {T<:Truth,A<:FiniteAlgebra{T}}
    if ismonoid(a)
        return getdomain(a.operation)
    elseif islattice(a)
        return getdomain(a.join)
    else
        error("Cannot convert object of type $(typeof(l)) to a value of type Monoid.")
    end
end

############################################################################################
#### Finite bounded lattice ################################################################
############################################################################################

"""
    function checkboundedlatticeaxioms(
        join::O,
        meet::O,
        bot::T,
        top::T
    ) where {
        O<:AbstractBinaryOperation,
        T<:Truth
    }

Check if given domain, join, meet, bot and top form a bounded lattice.

A bounded lattice is an algebraic structure (L, ∨, ∧, ⊥, ⊤) such that (L, ∨, ∧) is a
lattice, the bottom element ⊥ is the identity element for the join operation ∨, and the top
element ⊤ is the identity element for the meet operation ∧:
 - a ∨ ⊥ = a
 - a ∧ ⊤ = a

See also [`FiniteBoundedLattice`](@ref), [`checklatticeaxioms`](@ref).
"""
function checkboundedlatticeaxioms(
    join::O,
    meet::O,
    bot::T,
    top::T
) where {
    O<:AbstractBinaryOperation,
    T<:Truth
}
    checklatticeaxioms(join, meet)
    @assert checkaxiom(IdentityElement, join, bot) "$bot is not a valid identity element " *
        "for the defined join operation."
    @assert checkaxiom(IdentityElement, meet, top) "$top is not a valid identity element " *
        "for the defined meet operation."
    return nothing
end

"""
    struct FiniteBoundedLattice{T<:Truth,D<:AbstractVector{T},B<:BinaryOperation{T,D}} <: FiniteAlgebra{T,D}
        join::B
        meet::B
        bot::T
        top::T
    end

A finite bounded lattice is a bounded lattice defined over a finite set.

A bounded lattice is an algebraic structure (L, ∨, ∧, ⊥, ⊤) such that (L, ∨, ∧) is a
lattice, the bottom element ⊥ is the identity element for the join operation ∨, and the top
element ⊤ is the identity element for the meet operation ∧:
 - a ∨ ⊥ = a
 - a ∧ ⊤ = a

See also [`FiniteLattice`](@ref).
"""
struct FiniteBoundedLattice{T<:Truth,D<:AbstractVector{T},B<:BinaryOperation{T,D}} <: FiniteAlgebra{T,D}
    join::B
    meet::B
    bot::T
    top::T

    function FiniteBoundedLattice(
        join::B,
        meet::B,
        bot::T1,
        top::T2
    ) where {
        T<:Truth,
        D<:AbstractVector{T},
        B<:BinaryOperation{T,D},
        T1<:Truth,
        T2<:Truth
    }
        if !isa(bot, T) bot = convert(T, bot)::T end
        if !isa(top, T) top = convert(T, top)::T end
        checkboundedlatticeaxioms(join, meet, bot, top)
        return new{T,D,B}(join, meet, bot, top)
    end
end

islattice(::FiniteBoundedLattice) = true

"""
Return true if the object can be converted to an object of type `FiniteBoundedLattice`.

See also [`FiniteBoundedLattice`](@ref).
"""
isboundedlattice(::FiniteBoundedLattice) = true
isboundedlattice(::T) where {T} = false

"""
    function convert(
        ::Type{FiniteBoundedLattice},
        l::L
    ) where {
        L<:FiniteAlgebra
    }

Convert `l` to a value of type `FiniteBoundedLattice`.

See also [`FiniteBoundedLattice`](@ref), [`isboundedlattice`](@ref).
"""
function convert(
    ::Type{FiniteBoundedLattice},
    l::L
) where {
    L<:FiniteAlgebra
}
    if isboundedlattice(l)
        return FiniteBoundedLattice(l.join, l.meet, l.bot, l.top)
    else
        error("Cannot convert object of type $(typeof(l)) to a value of type Lattice.")
    end
end

############################################################################################
#### Residuated lattice ####################################################################
############################################################################################

"""
    const RightResidual

The right residual between two elements z, x ∈ S is the greatest y ∈ S such that x ⋅ y ≤ z.

See also [`Axiom`](@ref), [`Monoid`](@ref), [`checkaxiom`](@ref).
"""
const RightResidual = Axiom{:RR}()

"""
    function checkaxiom(
        ::typeof(RightResidual),
        m::Monoid{T}
    ) where {
        T<:Truth,
    }

Check that ∀ x ∈ S there exists for every x ∈ S a greatest y ∈ S such that x ⋅ y ≤ z.

See also [`Axiom`](@ref), [`Monoid`](@ref).
"""
function checkaxiom(
    ::typeof(RightResidual),
    meet::O,
    monoid::M
) where {
    O<:AbstractBinaryOperation,
    T<:Truth,
    M<:AbstractAlgebra{T}
}
    !ismonoid(monoid) && error("Cannot convert an object of type $(typeof(monoid)) to an "*
        "object of type Monoid.")
    for z ∈ getdomain(monoid)
        for x ∈ getdomain(monoid)
            candidates = Vector{T}()
            for y ∈ getdomain(monoid)
                meet(monoid(x, y), z) == monoid(x, y) && push!(candidates, y)
            end
            foundrr = false
            for y ∈ candidates
                isgreatest = true
                for w ∈ candidates
                    if meet(w, y) != w
                        isgreatest = false
                        break
                    end
                end
                if isgreatest
                    foundrr = true
                    break
                end
            end
            !foundrr && return false
        end
    end
    return true
end

"""
    const LeftResidual

The left residual between two elements z, y ∈ S is the greatest x ∈ S such that x ⋅ y ≤ z.

See also [`Axiom`](@ref), [`Monoid`](@ref), [`checkaxiom`](@ref).
"""
const LeftResidual = Axiom{:LR}()

"""
    function checkaxiom(
        ::typeof(LeftResidual),
        m::Monoid{T}
    ) where {
        T<:Truth,
    }

Check that ∀ x ∈ S there exists for every y ∈ S a greatest x ∈ S such that x ⋅ y ≤ z.

See also [`Axiom`](@ref), [`Monoid`](@ref).
"""
function checkaxiom(
    ::typeof(LeftResidual),
    meet::O,
    monoid::M
) where {
    O<:AbstractBinaryOperation,
    T<:Truth,
    M<:AbstractAlgebra{T}
}
    !ismonoid(monoid) && error("Cannot convert an object of type $(typeof(monoid)) to an "*
        "object of type Monoid.")
    for z ∈ getdomain(monoid)
        for y ∈ getdomain(monoid)
            candidates = Vector{T}()
            for x ∈ getdomain(monoid)
                meet(monoid(x, y), z) == monoid(x, y) && push!(candidates, x)
            end
            foundlr = false
            for x ∈ candidates
                isgreatest = true
                for w ∈ candidates
                    if meet(w, x) != w
                        isgreatest = false
                        break
                    end
                end
                if isgreatest
                    foundlr = true
                    break
                end
            end
            !foundlr && return false
        end
    end
    return true
end

"""
    const ResiduationProperty

A lattice (L, ∨, ∧, ⋅, ⊥, →) is residuated if ∀ x ∈ S there exists for every x ∈ S a
greatest y ∈ S and for every y ∈ S a greatest x ∈ S such that x ⋅ y ≤ z.

See also [`Axiom`](@ref), [`Monoid`](@ref), [`checkaxiom`](@ref).
"""
const ResiduationProperty = Axiom{:RP}()

"""
    function checkaxiom(
        ::typeof(ResiduationProperty),
        m::Monoid{T,D,B}
    ) where {
        T<:Truth,
        D<:AbstractVector{T},
        B<:BinaryOperation{T,D}
    }

Check that ∀ x ∈ S there exists for every x ∈ S a greatest y ∈ S and for every y ∈ S a
greatest x ∈ S such that x ⋅ y ≤ z.

See also [`Axiom`](@ref), [`Monoid`](@ref).
"""
function checkaxiom(
    ::typeof(ResiduationProperty),
    meet::O,
    monoid::M
) where {
    O<:AbstractBinaryOperation,
    T<:Truth,
    M<:AbstractAlgebra{T}
}
    !ismonoid(monoid) && error("Cannot convert an object of type $(typeof(monoid)) to an "*
        "object of type Monoid.")
    if checkaxiom(RightResidual, meet, monoid) && checkaxiom(LeftResidual, meet, monoid)
        return true
    else
        return false
    end        
end

"""
    struct FiniteResiduatedLattice{T<:Truth,D<:AbstractVector{T},B<:BinaryOperation{T,D}} <: FiniteAlgebra{T,D}
        join::B
        meet::B
        monoid::Monoid{T,D,B}
        rightresidual::B
        leftresidual::B
        bot::T
        top::T
    end

A residuated lattice is an algebraic structure L = (L, ∨, ∧, ⋅, e) such that:
 - (L, ∨, ∧) is a lattice
 - (L, ⋅, e) is a monoid
 - ∀ x ∈ L there exists for every x ∈ L a greatest y ∈ L and for every y ∈ L a greatest
   x ∈ L such that x ⋅ y ≤ z

See also [`FiniteBoundedLattice`](@ref), 
"""
struct FiniteResiduatedLattice{T<:Truth,D<:AbstractVector{T},B<:BinaryOperation{T,D}} <: FiniteAlgebra{T,D}
    join::B
    meet::B
    monoid::Monoid{T,D,B}
    rightresidual::B
    leftresidual::B
    bot::T
    top::T

    function FiniteResiduatedLattice(
        join::B,
        meet::B,
        monoid::M,
        bot::T1,
        top::T2
    ) where {
        T<:Truth,
        D<:AbstractVector{T},
        B<:BinaryOperation{T,D},
        M<:FiniteAlgebra{T},
        T1<:Truth,
        T2<:Truth
    }
        if !isa(monoid, Monoid{T,D,B}) monoid = convert(Monoid{T,D,B}, monoid)::Monoid{T,D,B} end
        if !isa(bot, T) bot = convert(T, bot)::T end
        if !isa(top, T) top = convert(T, top)::T end
        checkboundedlatticeaxioms(join, meet, bot, top)
        @assert checkaxiom(ResiduationProperty, meet, monoid) "Residuation property does " *
            "not hold for the defined monoid operation."
        rrtruthtable = Dict{Tuple{T, T}, T}()
        lrtruthtable = Dict{Tuple{T, T}, T}()
        for z ∈ getdomain(monoid)
            for x ∈ getdomain(monoid)
                candidates = Vector{T}()
                for y ∈ getdomain(monoid)
                    meet(monoid(x, y), z) == monoid(x, y) && push!(candidates, y)
                end
                for y ∈ candidates
                    isgreatest = true
                    for w ∈ candidates
                        if meet(w, y) != w
                            isgreatest = false
                            break
                        end
                    end
                    if isgreatest
                        rrtruthtable[(x,z)] = y
                        break
                    end
                end
            end
            for y ∈ getdomain(monoid)
                candidates = Vector{T}()
                for x ∈ getdomain(monoid)
                    meet(monoid(x, y), z) == monoid(x, y) && push!(candidates, y)
                end
                for x ∈ candidates
                    isgreatest = true
                    for w ∈ candidates
                        if meet(w, x) != w
                            isgreatest = false
                            break
                        end
                    end
                    if isgreatest
                        lrtruthtable[(y,z)] = x
                        break
                    end
                end
            end
        end
        rightresidual = BinaryOperation(getdomain(monoid), rrtruthtable)
        leftresidual = BinaryOperation(getdomain(monoid), lrtruthtable)
        return new{T,D,B}(join, meet, monoid, rightresidual, leftresidual, bot, top)
    end
end

############################################################################################
#### Finite FLew algebra ###################################################################
############################################################################################

"""
    struct FiniteFLewAlgebra{T<:Truth,D<:AbstractVector{T},B<:BinaryOperation{T,D}} <: FiniteAlgebra{T,D}
        join::B
        meet::B
        monoid::Monoid{T,D,B}
        implication::B
        bot::T
        top::T
    end

An FLew-algebra is an algebra (L, ∨, ∧, ⋅, →, ⊥, ⊤), where
- (L, ∨, ∧, ⊥, ⊤) is a bounded lattice with top element ⊤ and bottom element ⊥
- (L, ⋅, ⊤) is a commutative monoid
- The residuation property holds: x ⋅ y ≤ z iff x ≤ y → z

See also [`FiniteBoundedLattice`](@ref), [`CommutativeMonoid`](@ref).
"""
struct FiniteFLewAlgebra{T<:Truth,D<:AbstractVector{T},B<:BinaryOperation{T,D}} <: FiniteAlgebra{T,D}
    join::B
    meet::B
    monoid::CommutativeMonoid{T,D,B}
    implication::B
    bot::T
    top::T

    function FiniteFLewAlgebra(
        join::B,
        meet::B,
        monoid::CommutativeMonoid{T,D,B},
        bot::T1,
        top::T2
    ) where {
        T<:Truth,
        D<:AbstractVector{T},
        B<:BinaryOperation{T,D},
        T1<:Truth,
        T2<:Truth
    }
        if !isa(bot, T) bot = convert(T, bot)::T end
        if !isa(top, T) top = convert(T, top)::T end
        checkboundedlatticeaxioms(join, meet, bot, top)
        @assert checkaxiom(RightResidual, meet, monoid) "Residuation property does not " *
            "hold for the defined monoid operation."
        implicationtruthtable = Dict{Tuple{T, T}, T}()
        for z ∈ getdomain(monoid)
            for x ∈ getdomain(monoid)
                candidates = Vector{T}()
                for y ∈ getdomain(monoid)
                    meet(monoid(x, y), z) == monoid(x, y) && push!(candidates, y)
                end
                for y ∈ candidates
                    isgreatest = true
                    for w ∈ candidates
                        if meet(w, y) != w
                            isgreatest = false
                            break
                        end
                    end
                    if isgreatest
                        implicationtruthtable[(x,z)] = y
                        break
                    end
                end
            end
        end
        implication = BinaryOperation(getdomain(monoid), implicationtruthtable)
        return new{T,D,B}(join, meet, monoid, implication, bot, top)
    end

    function FiniteFLewAlgebra(
        join::B,
        meet::B,
        monoidoperation::B,
        bot::T1,
        top::T2
    ) where {
        T<:Truth,
        D<:AbstractVector{T},
        B<:BinaryOperation{T,D},
        T1<:Truth,
        T2<:Truth
    }
        return FiniteFLewAlgebra(
            join,
            meet,
            CommutativeMonoid(monoidoperation, top),
            bot,
            top
        )
    end
end

islattice(::FiniteFLewAlgebra) = true
isboundedlattice(::FiniteFLewAlgebra) = true

function Base.show(io::IO, a::FiniteFLewAlgebra)
    println(io, string(typeof(a)))
    println(io, "Domain: " * string(getdomain(a)))
    println(io, "Bot: " * string(a.bot))
    println(io, "Top: " * string(a.top))
    println(io, "Join: " * string(a.join))
    println(io, "Meet: " * string(a.meet))
    println(io, "T-norm: " * string(a.monoid))
    println(io, "Implication: " * string(a.implication))
end

############################################################################################
#### Finite Heyting algebra ################################################################
############################################################################################

"""
    const Implication1

Axiom Implication1 is satisfied if given a bounded lattice (H, ∨, ∧, ⊥, ⊤) with largest and
smallest elements ⊤ and ⊥, and a binary operation →, a → a = ⊤ holds.

See also [`Axiom`](@ref), [`checkaxiom`](@ref).
"""
const Implication1 = Axiom{:I1}()

"""
    function checkaxiom(
        ::typeof(Implication1),
        o::B,
        top::Truth
    ) where {
        T<:Truth,
        D<:AbstractVector{T},
        B<:BinaryOperation{T,D}
    }

Check if given a bounded lattice (H, ∨, ∧, ⊥, ⊤) with largest and smallest elements ⊤ and ⊥,
and a binary operation →, a → a = ⊤ holds.

See also [`Axiom`](@ref), [`BinaryOperation`](@ref).
"""
function checkaxiom(
    ::typeof(Implication1),
    o::B,
    top::Truth
) where {
    T<:Truth,
    B<:BinaryOperation{T}
}
    for i ∈ getdomain(o)
        o(i, i) != top && return false
    end
    return true
end

"""
    const Implication2

Axiom Implication2 is satisfied if given a bounded lattice (H, ∨, ∧, ⊥, ⊤) and two binary
operations ∧ (`o1`) and → (`o2`), a ∧ (a → b) = a ∧ b holds.

See also [`Axiom`](@ref), [`checkaxiom`](@ref).
"""
const Implication2 = Axiom{:I2}()

"""
    function checkaxiom(
        ::typeof(Implication2),
        o1::B,
        o2::B
    ) where {
        T<:Truth,
        D<:AbstractVector{T},
        B<:BinaryOperation{T,D}
    }

Check if given a bounded lattice (H, ∨, ∧, ⊥, ⊤) with largest and smallest elements ⊤ and ⊥,
and two binary operations ∧ (`o1`) and → (`o2`), a ∧ (a → b) = a ∧ b holds.

See also [`Axiom`](@ref), [`BinaryOperation`](@ref).
"""
function checkaxiom(
    ::typeof(Implication2),
    o1::B,
    o2::B
) where {
    T<:Truth,
    B<:BinaryOperation{T}
}
    for i ∈ getdomain(o1)
        for j ∈ getdomain(o1)
            o1(i, o2(i, j)) != o1(i, j) && return false
        end
    end
    return true
end

"""
    const Implication3

Axiom Implication3 is satisfied if given a bounded lattice (H, ∨, ∧, ⊥, ⊤) and two binary
operations ∧ (`o1`) and → (`o2`), b ∧ (a → b) = b holds.

See also [`Axiom`](@ref), [`checkaxiom`](@ref).
"""
const Implication3 = Axiom{:I3}()

"""
    function checkaxiom(
        ::typeof(Implication3),
        o1::B,
        o2::B
    ) where {
        T<:Truth,
        D<:AbstractVector{T},
        B<:BinaryOperation{T,D}
    }

Check if given a bounded lattice (H, ∨, ∧, ⊥, ⊤) with largest and smallest elements ⊤ and ⊥,
and two binary operations ∧ (`o1`) and → (`o2`), b ∧ (a → b) = b holds.

See also [`Axiom`](@ref), [`BinaryOperation`](@ref).
"""
function checkaxiom(
    ::typeof(Implication3),
    o1::B,
    o2::B
) where {
    T<:Truth,
    B<:BinaryOperation{T}
}
    for i ∈ getdomain(o1)
        for j ∈ getdomain(o1)
            o1(j, o2(i, j)) != j && return false
        end
    end
    return true
end

"""
    const DistributiveLaw

Given a bounded lattice (H, ∨, ∧, ⊥, ⊤) and two binary operations ⋅ and *, ⋅ is
distributive over * if ∀ a, b, c ∈ L: a ⋅ (b * c) = (a ⋅ b) * (a ⋅ c).

See also [`Axiom`](@ref), [`checkaxiom`](@ref).
"""
const DistributiveLaw = Axiom{:DL}()

"""
    function checkaxiom(
        ::typeof(DistributiveLaw),
        o1::B,
        o2::B
    ) where {
        T<:Truth,
        D<:AbstractVector{T},
        B<:BinaryOperation{T,D}
    }

Check if given a bounded lattice (H, ∨, ∧, ⊥, ⊤) and two binary operations ⋅ and *, ⋅ is
distributive over * if ∀ a, b, c ∈ L: a ⋅ (b * c) = (a ⋅ b) * (a ⋅ c).

See also [`Axiom`](@ref), [`BinaryOperation`](@ref).
"""
function checkaxiom(
    ::typeof(DistributiveLaw),
    o1::B,
    o2::B
) where {
    T<:Truth,
    B<:BinaryOperation{T}
}
    for i ∈ getdomain(o1)
        for j ∈ getdomain(o1)
            for k ∈ getdomain(o1)
                o1(i, o2(j, k)) != o2(o1(i, j), o1(i, k)) && return false
            end
        end
    end
    return true
end

"""
    struct FiniteHeytingAlgebra{T<:Truth,D<:AbstractVector{T},B<:BinaryOperation{T,D}} <: FiniteAlgebra{T,D}
        join::B
        meet::B
        implication::B
        bot::T
        top::T
    end

A Heyting algebra (H, ∨, ∧, →, ⊥, ⊤) is a bounded lattice (H, ∨, ∧, ⊥, ⊤) equipped with a
binary operation a → b of implication such that (c ∧ a) ≤ b is equivalent to c ≤ (a → b).

Given a bounded lattice (H, ∨, ∧, ⊥, ⊤) with largest and smallest elements ⊤ and ⊥, and a
binary operation →, these together form a Heyting algebra if and only if the following hold:
 - (Implication1) a → a = ⊤
 - (Implication2) a ∧ (a → b) = a ∧ b
 - (Implication3) b ∧ (a → b) = b
 - (Distributive law for →) a → (b ∧ c) = (a → b) ∧ (a → c)

See also [`FiniteBoundedLattice`](@ref), [`BinaryOperation`](@ref).
"""
struct FiniteHeytingAlgebra{T<:Truth,D<:AbstractVector{T},B<:BinaryOperation{T,D}} <: FiniteAlgebra{T,D}
    join::B
    meet::B
    implication::B
    bot::T
    top::T

    function FiniteHeytingAlgebra(
        join::B,
        meet::B,
        implication::B,
        bot::T1,
        top::T2
    ) where {
        T<:Truth,
        D<:AbstractVector{T},
        B<:BinaryOperation{T,D},
        T1<:Truth,
        T2<:Truth
    }
        if !isa(bot, T) bot = convert(T, bot)::T end
        if !isa(top, T) top = convert(T, top)::T end
        checkboundedlatticeaxioms(join, meet, bot, top)
        @assert checkaxiom(Implication1, implication, top) "Axiom a → a = ⊤ does not " *
            "hold for given binary operation →."
        @assert checkaxiom(Implication2, meet, implication) "Axiom a ∧ (a → b) = a ∧ b " *
            "does not hold for given binary operation →."
        @assert checkaxiom(Implication3, meet, implication) "Axiom b ∧ (a → b) = b does " *
            "not hold for given binary operation →."
        @assert checkaxiom(DistributiveLaw, implication, meet) "Distributive law for → " *
            "does not hold for given binary operation →."
        return new{T,D,B}(join, meet, implication, bot, top)
    end

    function FiniteHeytingAlgebra(
        a::FiniteFLewAlgebra{T,D}
    ) where {
        T<:Truth,
        D<:AbstractVector{T}
    }
        return convert(FiniteHeytingAlgebra{T,D}, a)
    end
end

islattice(::FiniteHeytingAlgebra) = true
isboundedlattice(::FiniteHeytingAlgebra) = true

function Base.show(io::IO, a::FiniteHeytingAlgebra)
    println(string(typeof(a)))
    println(io, "Domain: " * string(getdomain(a)))
    println(io, "Bot: " * string(a.bot))
    println(io, "Top: " * string(a.top))
    println(io, "Join: " * string(a.join))
    println(io, "Meet: " * string(a.meet))
    println(io, "Implication: " * string(a.implication))
end

"""
    function convert(
        ::Type{FiniteFLewAlgebra{T,D}},
        l::FiniteHeytingAlgebra
    ) where {
        T<:Truth,
        D<:AbstractVector{T}
    }

Convert `l` of type `FiniteHeytingAlgebra` to a value of type `FiniteFLewAlgebra`.

See also [`FiniteFLewAlgebra`](@ref), [`FiniteHeytingAlgebra`](@ref).
"""
function convert(
    ::Type{FiniteFLewAlgebra{T,D}},
    l::FiniteHeytingAlgebra{T,D}
) where {
    T<:Truth,
    D<:AbstractVector{T}
}
    return FiniteFLewAlgebra(l.join, l.meet, l.meet, l.bot, l.top)
end


"""
    function convert(
        ::Type{FiniteHeytingAlgebra{T,D}},
        l::FiniteFLewAlgebra
    ) where {
        T<:Truth,
        D<:AbstractVector{T}
    }

Convert `l` of type `FiniteFLewAlgebra` to a value of type `FiniteHeytingAlgebra`.

See also [`FiniteHeytingAlgebra`](@ref), [`FiniteFLewAlgebra`](@ref).
"""
function convert(
    ::Type{FiniteHeytingAlgebra{T,D}},
    l::FiniteFLewAlgebra{T,D}
) where {
    T<:Truth,
    D<:AbstractVector{T}
}
    if (l.meet == l.monoid.operation)
        return FiniteHeytingAlgebra(l.join, l.meet, l.implication, l.bot, l.top)
    else
        error("Cannot convert object of type $(typeof(l)) to a value of type " *
              " FiniteFLewAlgebra: meet and monoid must be the same.")
    end
end<|MERGE_RESOLUTION|>--- conflicted
+++ resolved
@@ -165,9 +165,6 @@
 end
 
 """
-<<<<<<< HEAD
-    function (m::Monoid)(t1::T, t2::T) where {T<:Truth}
-=======
     function (m::Monoid{T,D})(
         t1::T1,
         t2::T2
@@ -177,15 +174,11 @@
         T1<:Truth,
         T2<:Truth
     }
->>>>>>> a1ddb3a9
 
 Helper allowing to use monoids with function notation.
 
 See also [`Monoid`](@ref), [`BinaryOperation`](@ref).
 """
-<<<<<<< HEAD
-(m::Monoid{T})(t1::T, t2::T) where {T<:Truth} = m.operation(t1, t2)
-=======
 function (m::Monoid{T,D})(
     t1::T1,
     t2::T2
@@ -197,7 +190,6 @@
 }
     return m.operation(t1, t2)
 end
->>>>>>> a1ddb3a9
 
 ############################################################################################
 #### Commutative monoid ####################################################################
@@ -237,9 +229,6 @@
 ismonoid(::CommutativeMonoid) = true
 
 """
-<<<<<<< HEAD
-    function(m::CommutativeMonoid{T})(t1::T, t2::T) where {T<:Truth}
-=======
     function(m::CommutativeMonoid{T,D})(
         t1::T1,
         t2::T2
@@ -249,15 +238,11 @@
         T1<:Truth,
         T2<:Truth
     }
->>>>>>> a1ddb3a9
 
 Helper allowing to use commutative monoids with function notation.
 
 See also [`Monoid`](@ref), [`BinaryOperation`](@ref).
 """
-<<<<<<< HEAD
-function (m::CommutativeMonoid{T})(t1::T, t2::T) where {T<:Truth}
-=======
 function (m::CommutativeMonoid{T,D})(
     t1::T1,
     t2::T2
@@ -267,7 +252,6 @@
     T1<:Truth,
     T2<:Truth
 }
->>>>>>> a1ddb3a9
     return m.operation(t1, t2)
 end
 
