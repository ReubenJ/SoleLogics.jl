export NamedOperator

export ∧, ¬, ∨, →
export CONJUNCTION, NEGATION, DISJUNCTION, IMPLICATION

export BooleanAlgebra, BaseLogic

############################################################################################
####################################### BASE OPERATORS #####################################
############################################################################################

"""
    struct NamedOperator{Symbol} <: AbstractOperator end

A singleton type for representing operators defined by a name or a symbol.

# Examples
The AND operator (logical conjuction) can be defined as the subtype:

    const CONJUNCTION = NamedOperator{:∧}()
    const ∧ = CONJUNCTION
    arity(::Type{typeof(∧)}) = 2

See also [`NEGATION`](@ref), [`CONJUNCTION`](@ref), [`DISJUNCTION`](@ref),
[`IMPLICATION`](@ref), [`AbstractOperator`](@ref).
"""
struct NamedOperator{Symbol} <: AbstractOperator end

name(::NamedOperator{S}) where {S} = S

Base.show(io::IO, op::NamedOperator) = print(io, "$(name(op))")

doc_NEGATION = """
    const NEGATION = NamedOperator{:¬}()
    const ¬ = NEGATION
    arity(::Type{typeof(¬)}) = 1

Logical negation.

See also [`NamedOperator`](@ref), [`AbstractOperator`](@ref).
"""
"""
$(doc_NEGATION)
"""
const NEGATION = NamedOperator{:¬}()
"""
$(doc_NEGATION)
"""
const ¬ = NEGATION
arity(::Type{typeof(¬)}) = 1

doc_CONJUNCTION = """
    const CONJUNCTION = NamedOperator{:∧}()
    const ∧ = CONJUNCTION
    arity(::Type{typeof(∧)}) = 2

Logical conjunction.

See also [`NamedOperator`](@ref), [`AbstractOperator`](@ref).
"""
"""
$(doc_CONJUNCTION)
"""
const CONJUNCTION = NamedOperator{:∧}()
"""
$(doc_CONJUNCTION)
"""
const ∧ = CONJUNCTION
arity(::Type{typeof(∧)}) = 2

doc_DISJUNCTION = """
    const DISJUNCTION = NamedOperator{:∨}()
    const ∨ = DISJUNCTION
    arity(::Type{typeof(∨)}) = 2

Logical disjunction.

See also [`NamedOperator`](@ref), [`AbstractOperator`](@ref).
"""
"""
$(doc_DISJUNCTION)
"""
const DISJUNCTION = NamedOperator{:∨}()
"""
$(doc_DISJUNCTION)
"""
const ∨ = DISJUNCTION
arity(::Type{typeof(∨)}) = 2

doc_IMPLICATION = """
    const IMPLICATION = NamedOperator{:→}()
    const → = IMPLICATION
    arity(::Type{typeof(→)}) = 2

Logical implication.

See also [`NamedOperator`](@ref), [`AbstractOperator`](@ref).
"""
"""
$(doc_IMPLICATION)
"""
const IMPLICATION = NamedOperator{:→}()
"""
$(doc_IMPLICATION)
"""
const → = IMPLICATION
arity(::Type{typeof(→)}) = 2

# Helpers
# TODO2: I am not a great fan of this.. it is really the best way to do it?
function CONJUNCTION(
    c1::Union{AbstractSyntaxToken,SyntaxTree,AbstractFormula},
    c2::Union{AbstractSyntaxToken,SyntaxTree,AbstractFormula},
    c3::Union{AbstractSyntaxToken,SyntaxTree,AbstractFormula},
    cs::Union{AbstractSyntaxToken,SyntaxTree,AbstractFormula}...
)
    return CONJUNCTION(c1, CONJUNCTION(c2, c3, cs...))
end
function CONJUNCTION(
    c1::Union{AbstractSyntaxToken,SyntaxTree},
    c2::Union{AbstractSyntaxToken,SyntaxTree},
    c3::Union{AbstractSyntaxToken,SyntaxTree},
    cs::Union{AbstractSyntaxToken,SyntaxTree}...
)
    return CONJUNCTION(c1, CONJUNCTION(c2, c3, cs...))
end
function DISJUNCTION(
    c1::Union{AbstractSyntaxToken,SyntaxTree,AbstractFormula},
    c2::Union{AbstractSyntaxToken,SyntaxTree,AbstractFormula},
    c3::Union{AbstractSyntaxToken,SyntaxTree,AbstractFormula},
    cs::Union{AbstractSyntaxToken,SyntaxTree,AbstractFormula}...
)
    return DISJUNCTION(c1, DISJUNCTION(c2, c3, cs...))
end
function DISJUNCTION(
    c1::Union{AbstractSyntaxToken,SyntaxTree},
    c2::Union{AbstractSyntaxToken,SyntaxTree},
    c3::Union{AbstractSyntaxToken,SyntaxTree},
    cs::Union{AbstractSyntaxToken,SyntaxTree}...
)
    return DISJUNCTION(c1, DISJUNCTION(c2, c3, cs...))
end

############################################################################################
########################################## ALGEBRA #########################################
############################################################################################

"""
    struct BooleanAlgebra <: AbstractAlgebra{Bool} end

[https://en.m.wikipedia.org/wiki/Boolean_algebra](Boolean algebra) is defined on the values
`true` (top) and `false` (bottom). For this algebra, the basic operators negation,
conjunction and disjunction (stylized as ¬, ∧, ∨) can be defined as the complement, minimum
and maximum, respectively.

See also [`TruthValue`](@ref).
"""
struct BooleanAlgebra <: AbstractAlgebra{Bool} end

domain(::BooleanAlgebra) = [true, false]
top(a::BooleanAlgebra) = true
bottom(a::BooleanAlgebra) = false

# Standard semantics for NOT, AND, OR, IMPLIES
collate_truth(::BooleanAlgebra, ::typeof(¬), (t,)::NTuple{1}) = (!t)
collate_truth(::BooleanAlgebra, ::typeof(∧), (t1, t2)::NTuple{2}) = min(t1, t2)
collate_truth(::BooleanAlgebra, ::typeof(∨), (t1, t2)::NTuple{2}) = max(t1, t2)

# The IMPLIES operator, →, falls back to ¬
function collate_truth(a::BooleanAlgebra, ::typeof(→), (t1, t2)::NTuple{2})
    return collate_truth(a, ∨, (collate_truth(a, ¬, t1), t2))
end

default_algebra(::Type{Bool}) = BooleanAlgebra{Bool}()


# TODO:
# struct DiscreteChainAlgebra{T} <: AbstractAlgebra{T} domain::Vector{T} end
# struct DenseChainAlgebra{T<:AbstractFloat} <: AbstractAlgebra{T} end
# default_algebra(::Type{T}) where {T<:AbstractFloat} = DenseChainAlgebra{T}()

# TODO:
# struct HeytingNode{T} end
# struct HeytingAlgebra{T} <: AbstractAlgebra{HeytingNode{T}} ... end
# default_algebra(::Type{<:HeytingNode{T}}) = error("...")

############################################################################################
########################################### LOGIC ##########################################
############################################################################################

"""
    struct BaseLogic{G<:AbstractGrammar, A<:AbstractAlgebra} <: AbstractLogic{G, A}
        grammar::G
        algebra::A
    end

Basic logic type based on a grammar and an algebra, where both the grammar and the algebra
are instantiated.

See also [`AbstractGrammar`](@ref), [`AbstractAlgebra`](@ref), [`AbstractLogic`](@ref).
"""
struct BaseLogic{G<:AbstractGrammar,A<:AbstractAlgebra} <: AbstractLogic{G,A}
    grammar::G
    algebra::A

    function BaseLogic{G,A}(
        grammar::G = BASE_GRAMMAR,
        algebra::A = BooleanAlgebra(),
    ) where {G<:AbstractGrammar,A<:AbstractAlgebra}
        # @assert all([goeswith(op, algebra) for op in operators(grammar)]) "Cannot instantiate BaseLogic{$(G), $(A)}: operators $(operators(grammar)[[goeswith(op, algebra) for op in operators(grammar)]]) cannot be interpreted on $(algebra)." # requires `goeswith` trait
        return new{G,A}(grammar, algebra)
    end

    function BaseLogic{G}(
        grammar::G = BASE_GRAMMAR,
        algebra::A = BooleanAlgebra(),
    ) where {G<:AbstractGrammar,A<:AbstractAlgebra}
        return BaseLogic{G,A}(grammar, algebra)
    end

    function BaseLogic(
        grammar::G = BASE_GRAMMAR,
        algebra::A = BooleanAlgebra(),
    ) where {G<:AbstractGrammar,A<:AbstractAlgebra}
        return BaseLogic{G,A}(grammar, algebra)
    end
end

grammar(l::BaseLogic) = l.grammar
algebra(l::BaseLogic) = l.algebra

"""
A base logic can be used to instantiate `Formula`s out of syntax trees.
"""
(l::BaseLogic)(t::SyntaxTree, args...) = Formula(Base.RefValue(l), t; args...)

############################################################################################
########################################### BASE ###########################################
############################################################################################


# This can be useful for standard phrasing of propositional formulas with string propositions.

"""
    const BASE_OPERATORS = [⊤, ⊥, ¬, ∧, ∨, →]

Basic logical operators.

See also [`TOP`](@ref), [`BOTTOM`](@ref), [`NEGATION`](@ref),
[`CONJUCTION`](@ref), [`AbstractOperator`](@ref).
"""
const BASE_OPERATORS = [⊤, ⊥, ¬, ∧, ∨, →]
const BaseOperators = Union{typeof.(BASE_OPERATORS)...}

const BASE_ALPHABET = AlphabetOfAny{String}()

const BASE_GRAMMAR = CompleteFlatGrammar(BASE_ALPHABET, BASE_OPERATORS)
const BASE_ALGEBRA = BooleanAlgebra()

# Useful? TODO remove
# const BASE_LOGIC = BaseLogic(BASE_GRAMMAR, BASE_ALGEBRA)


<<<<<<< HEAD
function _base_logic(;
    alphabet::Union{Nothing,Vector,AbstractAlphabet} = nothing,
    operators::Union{Nothing,Vector{<:AbstractOperator}} = nothing,
    grammar::Union{Nothing,AbstractGrammar} = nothing,
    algebra::Union{Nothing,AbstractAlgebra} = nothing,
    default_operators::Vector{<:AbstractOperator},
    logictypename::String,
)
    @assert isnothing(grammar) || (isnothing(alphabet) && isnothing(operators)) ||
        "Cannot instantiate $(logictypename) by specifing a grammar together with parameter(s):
        $(join([
            (!isnothing(alphabet) ? ["alphabet"] : [])...,
            (!isnothing(operators) ? ["operators"] : [])...,
            (!isnothing(grammar) ? ["grammar"] : [])...,
            ], ", "))."

    grammar = begin
        if isnothing(grammar)
            if isnothing(alphabet) && isnothing(operators)
                base_grammar
            else
                alphabet = isnothing(alphabet) ? base_alphabet : alphabet
                operators = begin
                    if isnothing(operators)
                        default_operators
                    else
                        if length(setdiff(operators, default_operators)) > 0
                            @warn "Instantiating $(logictypename) with operators not in" *
                                " $(default_operators): " *
                                join(", ", setdiff(operators, default_operators)) * "."
                        end
                        operators
                    end
                end
                if alphabet isa Vector
                    alphabet = ExplicitAlphabet(map(Proposition, alphabet))
                end
                CompleteFlatGrammar(alphabet, operators)
            end
        else
            @assert isnothing(alphabet) && isnothing(operators)
            grammar
        end
    end
=======
"""$(doc_priority)"""
BASE_PRIORITY = Base.operator_precedence(:*)

"""$(doc_priority)"""
LOW_PRIORITY = Base.operator_precedence(:+)

Base.operator_precedence(::AbstractOperator) = BASE_PRIORITY
Base.operator_precedence(::typeof(NEGATION)) = HIGH_PRIORITY
Base.operator_precedence(::typeof(IMPLICATION)) = LOW_PRIORITY

# Repeat for DIAMOND and BOX
>>>>>>> cf48c8e5

    algebra = isnothing(algebra) ? base_algebra : algebra

    return BaseLogic(grammar, algebra)
end<|MERGE_RESOLUTION|>--- conflicted
+++ resolved
@@ -260,8 +260,6 @@
 # Useful? TODO remove
 # const BASE_LOGIC = BaseLogic(BASE_GRAMMAR, BASE_ALGEBRA)
 
-
-<<<<<<< HEAD
 function _base_logic(;
     alphabet::Union{Nothing,Vector,AbstractAlphabet} = nothing,
     operators::Union{Nothing,Vector{<:AbstractOperator}} = nothing,
@@ -271,19 +269,19 @@
     logictypename::String,
 )
     @assert isnothing(grammar) || (isnothing(alphabet) && isnothing(operators)) ||
-        "Cannot instantiate $(logictypename) by specifing a grammar together with parameter(s):
-        $(join([
-            (!isnothing(alphabet) ? ["alphabet"] : [])...,
-            (!isnothing(operators) ? ["operators"] : [])...,
-            (!isnothing(grammar) ? ["grammar"] : [])...,
-            ], ", "))."
+            "Cannot instantiate $(logictypename) by specifing a grammar together with parameter(s):
+            $(join([
+                (!isnothing(alphabet) ? ["alphabet"] : [])...,
+                (!isnothing(operators) ? ["operators"] : [])...,
+                (!isnothing(grammar) ? ["grammar"] : [])...,
+                ], ", "))."
 
     grammar = begin
         if isnothing(grammar)
             if isnothing(alphabet) && isnothing(operators)
-                base_grammar
+                BASE_GRAMMAR
             else
-                alphabet = isnothing(alphabet) ? base_alphabet : alphabet
+                alphabet = isnothing(alphabet) ? BASE_ALPHABET : alphabet
                 operators = begin
                     if isnothing(operators)
                         default_operators
@@ -306,21 +304,8 @@
             grammar
         end
     end
-=======
-"""$(doc_priority)"""
-BASE_PRIORITY = Base.operator_precedence(:*)
-
-"""$(doc_priority)"""
-LOW_PRIORITY = Base.operator_precedence(:+)
-
-Base.operator_precedence(::AbstractOperator) = BASE_PRIORITY
-Base.operator_precedence(::typeof(NEGATION)) = HIGH_PRIORITY
-Base.operator_precedence(::typeof(IMPLICATION)) = LOW_PRIORITY
-
-# Repeat for DIAMOND and BOX
->>>>>>> cf48c8e5
-
-    algebra = isnothing(algebra) ? base_algebra : algebra
+
+    algebra = isnothing(algebra) ? BASE_ALGEBRA : algebra
 
     return BaseLogic(grammar, algebra)
 end