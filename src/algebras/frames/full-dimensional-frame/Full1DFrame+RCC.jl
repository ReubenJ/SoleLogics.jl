--- conflicted
+++ resolved
@@ -13,9 +13,4 @@
 
 # RCC5 computed as a combination
 _accessibles(fr::Full1DFrame, w::Interval, r::RCC5RelationFromRCC8) =
-<<<<<<< HEAD
-    # Iterators.flatten((_accessibles(Full1DFrame(fr), w, IA_r, ) for RCC8_r in RCC52RCC8Relations(r) for IA_r in topo2IARelations(RCC8_r)))
-    Iterators.flatten((_accessibles(Full1DFrame(fr), w, IA_r, ) for IA_r in RCC52IARelations(r)))
-=======
-    Iterators.flatten((_accessibles(Full1DFrame(fr), w, RCC8_r, ) for RCC8_r in RCC52RCC8Relations(r)))
->>>>>>> 7b5018bc
+    Iterators.flatten((_accessibles(Full1DFrame(fr), w, RCC8_r, ) for RCC8_r in RCC52RCC8Relations(r)))