--- conflicted
+++ resolved
@@ -9,15 +9,7 @@
 
 abstract type AbstractRelation end
 
-<<<<<<< HEAD
 abstract type AbstractRelationalOperator{R<:AbstractRelation} <: AbstractOperator end
-# TODO: why the type parameter?
-# TODO-reply: We want to dispatch on it. In this case, because different relations
-#  carry different algorithmic behaviors (e.g., Later vs. After are computed in a
-#  different way).
-=======
-abstract type AbstractRelationalOperator{R<:AbstractRelation} end
->>>>>>> cf48c8e5
 
 relationtype(::AbstractRelationalOperator{R}) where {R<:AbstractRelation} = R
 
