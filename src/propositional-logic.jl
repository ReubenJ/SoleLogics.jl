export propositional_logic

export Interpretation, TruthDict, DefaultedTruthDict

const base_propositional_operators = base_operators
const BasePropositionalOperators = Union{typeof.(base_propositional_operators)...}

"""
    propositional_logic(;
        alphabet = AlphabetOfAny{String}(),
        operators = [⊤, ⊥, ¬, ∧, ∨, →],
        grammar = CompleteFlatGrammar(AlphabetOfAny{String}(), [⊤, ⊥, ¬, ∧, ∨, →]),
        algebra = BooleanAlgebra(),
    )

Instantiates a [propositional logic](https://simple.m.wikipedia.org/wiki/Propositional_logic)
given a grammar and an algebra. Alternatively, an alphabet and a set of operators
can be specified instead of the grammar.


TODO: the examples do not work (since the function is not exported?).
TODO-reply: Are you sure? The function is exported, and test.jl test well for me.
# Examples
```julia-repl
julia> propositional_logic()
julia> propositional_logic(; operators = [¬, ∨])
julia> propositional_logic(; alphabet = ["p", "q"])
julia> propositional_logic(; alphabet = ExplicitAlphabet([Proposition("p"), Proposition("q")]))
```

See also [`AbstractAlphabet`](@ref), [`AbstractAlgebra`](@ref).
"""
function propositional_logic(;
    alphabet::Union{Nothing,Vector,AbstractAlphabet} = nothing,
    operators::Union{Nothing,Vector{<:AbstractOperator}} = nothing,
    grammar::Union{Nothing,AbstractGrammar} = nothing,
    algebra::Union{Nothing,AbstractAlgebra} = nothing
)
<<<<<<< HEAD
    _base_logic(
        alphabet = alphabet,
        operators = operators,
        grammar = grammar,
        algebra = algebra;
        default_operators = base_propositional_operators,
        logictypename = "propositional logic",
    )
=======
    @assert isnothing(grammar) || (isnothing(alphabet) && isnothing(operators)) ||
            "Cannot instantiate propositional logic by specifing a grammar together with parameter(s):
            $(join([
                (!isnothing(alphabet) ? ["alphabet"] : [])...,
                (!isnothing(operators) ? ["operators"] : [])...,
                (!isnothing(grammar) ? ["grammar"] : [])...,
                ], ", "))."

    grammar = begin
        if isnothing(grammar)
            if isnothing(alphabet) && isnothing(operators)
                BASE_GRAMMAR
            else
                alphabet = isnothing(alphabet) ? BASE_ALPHABET : alphabet
                operators = isnothing(operators) ? BASE_OPERATORS : operators
                if alphabet isa Vector
                    alphabet = ExplicitAlphabet(map(Proposition, alphabet))
                end
                CompleteFlatGrammar(alphabet, operators)
            end
        else
            @assert isnothing(alphabet) && isnothing(operators)
            grammar
        end
    end

    algebra = isnothing(algebra) ? BASE_ALGEBRA : algebra

    return BaseLogic(grammar, algebra)
>>>>>>> cf48c8e5
end

# A propositional logic based on the base propositional operators
const BasePropositionalLogic = AbstractLogic{G,A} where {ALP,G<:AbstractGrammar{ALP,<:BasePropositionalOperators},A<:AbstractAlgebra}

############################################################################################

"""
    abstract type Interpretation{A,T<:TruthValue} <: AbstractLogicalModel{A,T} end

A propositional interpretation, encoding a mapping from `Proposition`ss of atom type `A`
to truth values of type `T`.

See also [`AbstractLogicalModel`](@ref).
"""
abstract type Interpretation{A,T<:TruthValue} <: AbstractLogicalModel{A,T} end

"""
    Base.getindex(m::Interpretation{AA,T}, p::Proposition{AA}, args...)::T where {AA,A<:AA,T<:TruthValue}

Each interpretation must provide a method for accessing the truth of a proposition.
"""
function Base.getindex(
    m::Interpretation{AA,T},
    ::Proposition{A},
    args...
)::T where {AA,A<:AA,T<:TruthValue}
    return error("Please, provide method" *
                 " Base.getindex(::$(typeof(m))," *
                 " ::Proposition{$(atomtype(m))}, args...)::$(truthtype(m))" *
                 " with args::$(typeof(args)).")
end

"""
    Base.in(::Proposition{A}, m::Interpretation{A})::Bool where {A}

Each interpretation must provide a method for expressing whether the model has a truth value
for a given proposition.
"""
function Base.in(::Proposition{A}, m::Interpretation{AA})::Bool where {AA,A<:AA}
    return error("Please, provide method" *
                 " Base.in(::Proposition{$(atomtype(m))}," *
                 " ::$(typeof(m)))::Bool.")
end

"""
    check(f::AbstractFormula, m::Interpretation, args...)

Checks a formula, represented as a syntax tree, on a model. It returns a `TruthValue`.

# Extended help
The fallback method extracts the formula's syntax tree and checks it using the logic's
algebra.

    check(
        a::AbstractAlgebra,
        tree::SyntaxTree,
        m::Interpretation{A,T},
        args...
    )::T where {A,T<:TruthValue}

"""
check(f::AbstractFormula, m::Interpretation, args...) = check(algebra(f), tree(f), m, args...)

function check(
    a::AbstractAlgebra,
    tree::SyntaxTree,
    m::Interpretation{A,T},
    args...
)::T where {A,T<:TruthValue}
    if token(tree) isa Proposition
        return Base.getindex(m, token(tree), args...)
    elseif token(tree) isa AbstractOperator
        ts = Tuple([check(a, childtree, m, args...) for childtree in children(tree)])
        return collate_truth(a, token(tree), ts)
    else
        return error("Unknown token type encountered when checking formula" *
                     " on model of type $(typeof(m)): $(typeof(token(tree))).")
    end
end

# Helper: a proposition can be checked on an interpretation; a simple lookup is performed.
check(p::Proposition{A}, m::Interpretation{AA}, args...) where {AA,A<:AA} = Base.getindex(m, p, args...)

"""
    struct TruthDict{A,T<:TruthValue} <: Interpretation{A,T}
        truth::Dict{Proposition{A},T}
    end

A truth table instantiated as a dictionary, assigning truth values to a set of propositions.
If prompted for the value of an unknown proposition, it throws an error.

See also [`Interpretation`](@ref), [`AbstractLogicalModel`](@ref).
"""
struct TruthDict{A,T<:TruthValue} <: Interpretation{A,T}
    truth::Dict{Proposition{A},T}

    function TruthDict{A,T}(d::Dict{Proposition{A},T}) where {A,T<:TruthValue}
        return new{A,T}(d)
    end
    function TruthDict(d::Dict{Proposition{A},T}) where {A,T<:TruthValue}
        return TruthDict{A,T}(d)
    end
    function TruthDict(v::AbstractVector{Tuple{Proposition{A},T}}) where {A,T<:TruthValue}
        return TruthDict(Dict(v))
    end
    function TruthDict(v::AbstractVector{Pair{Proposition{A},T}}) where {A,T<:TruthValue}
        return TruthDict(Dict(v))
    end
    function TruthDict(p::Pair{Proposition{A},T}) where {A,T<:TruthValue}
        return TruthDict([p])
    end
    function TruthDict(t::Tuple{Proposition{A},T}) where {A,T<:TruthValue}
        return TruthDict(Pair(t...))
    end
end

Base.getindex(m::TruthDict{AA}, p::Proposition{A}) where {AA,A<:AA} = m.truth[p]
Base.in(p::Proposition{A}, m::TruthDict{AA}) where {AA,A<:AA} = (p in keys(m.truth))

"""
    struct DefaultedTruthDict{A,T<:TruthValue} <: Interpretation{A,T}
        truth::Dict{Proposition{A},T}
        default_truth::T
    end

A truth table instantiated as a dictionary, plus a default value.
This structure assigns truth values to a set of propositions and,
when prompted for the value of a proposition that is not in the dictionary,
it returns `default_truth`.

See also [`TruthDict`](@ref), [`Interpretation`](@ref), [`AbstractLogicalModel`](@ref).
"""
struct DefaultedTruthDict{A,T<:TruthValue} <: Interpretation{A,T}
    truth::Dict{Proposition{A},T}
    default_truth::T

    function DefaultedTruthDict{A,T}(
        d::Dict{Proposition{A},T},
        default_truth::T
    ) where {A,T<:TruthValue}
        return new{A,T}(d, default_truth)
    end
    function DefaultedTruthDict(
        d::Dict{Proposition{A},T},
        default_truth::T
    ) where {A,T<:TruthValue}
        return DefaultedTruthDict{A,T}(d, default_truth)
    end
    function DefaultedTruthDict(
        v::AbstractVector{Tuple{Proposition{A},T}},
        default_truth::T
    ) where {A,T<:TruthValue}
        return DefaultedTruthDict(Dict(v), default_truth)
    end
    function DefaultedTruthDict(
        v::AbstractVector,
        default_truth::T
    ) where {T<:TruthValue}
        return DefaultedTruthDict(
            Vector{Tuple{Proposition{TruthValue},T}}(v),
            default_truth
        )
        return DefaultedTruthDict(
            v::AbstractVector{Pair{Proposition{A},T}},
            default_truth::T
        ) where {A,T<:TruthValue}
        return DefaultedTruthDict(Dict(v), default_truth)
    end
    function DefaultedTruthDict(
        p::Pair{Proposition{A},T},
        default_truth::T
    ) where {A,T<:TruthValue}
        return DefaultedTruthDict([p], default_truth)
    end
    function DefaultedTruthDict(
        t::Tuple{Proposition{A},T},
        default_truth::T
    ) where {A,T<:TruthValue}
        return DefaultedTruthDict(Pair(t...), default_truth)
    end
    function DefaultedTruthDict(default_truth::T) where {T<:TruthValue}
        return DefaultedTruthDict([], default_truth)
    end
end

function Base.getindex(m::DefaultedTruthDict{AA}, p::Proposition{A}) where {AA,A<:AA}
    return (p in keys(m.truth)) ? m.truth[p] : m.default_truth
end
Base.in(p::Proposition{A}, m::DefaultedTruthDict{AA}) where {AA,A<:AA} = true<|MERGE_RESOLUTION|>--- conflicted
+++ resolved
@@ -2,8 +2,8 @@
 
 export Interpretation, TruthDict, DefaultedTruthDict
 
-const base_propositional_operators = base_operators
-const BasePropositionalOperators = Union{typeof.(base_propositional_operators)...}
+const BASE_PROPOSITIONAL_OPERATORS = base_operators
+const BasePropositionalOperators = Union{typeof.(BASE_PROPOSITIONAL_OPERATORS)...}
 
 """
     propositional_logic(;
@@ -36,46 +36,14 @@
     grammar::Union{Nothing,AbstractGrammar} = nothing,
     algebra::Union{Nothing,AbstractAlgebra} = nothing
 )
-<<<<<<< HEAD
     _base_logic(
         alphabet = alphabet,
         operators = operators,
         grammar = grammar,
         algebra = algebra;
-        default_operators = base_propositional_operators,
+        default_operators = BASE_PROPOSITIONAL_OPERATORS,
         logictypename = "propositional logic",
     )
-=======
-    @assert isnothing(grammar) || (isnothing(alphabet) && isnothing(operators)) ||
-            "Cannot instantiate propositional logic by specifing a grammar together with parameter(s):
-            $(join([
-                (!isnothing(alphabet) ? ["alphabet"] : [])...,
-                (!isnothing(operators) ? ["operators"] : [])...,
-                (!isnothing(grammar) ? ["grammar"] : [])...,
-                ], ", "))."
-
-    grammar = begin
-        if isnothing(grammar)
-            if isnothing(alphabet) && isnothing(operators)
-                BASE_GRAMMAR
-            else
-                alphabet = isnothing(alphabet) ? BASE_ALPHABET : alphabet
-                operators = isnothing(operators) ? BASE_OPERATORS : operators
-                if alphabet isa Vector
-                    alphabet = ExplicitAlphabet(map(Proposition, alphabet))
-                end
-                CompleteFlatGrammar(alphabet, operators)
-            end
-        else
-            @assert isnothing(alphabet) && isnothing(operators)
-            grammar
-        end
-    end
-
-    algebra = isnothing(algebra) ? BASE_ALGEBRA : algebra
-
-    return BaseLogic(grammar, algebra)
->>>>>>> cf48c8e5
 end
 
 # A propositional logic based on the base propositional operators
