--- conflicted
+++ resolved
@@ -341,14 +341,13 @@
                 # If tok is an operator, something must be done until another operator
                 #  is placed at the top of the stack.
                 while !isempty(tokstack) &&
-<<<<<<< HEAD
                     tokstack[end] isa Connective && (
                         # precedence(tokstack[end]) > precedence(tok) && associativity(tok) == :left
-                        precedence(tokstack[end]) < precedence(tok) || (precedence(tokstack[end]) == precedence(tok) && associativity(tokstack[end]) == :left)
+                        # precedence(tokstack[end]) < precedence(tok) || (precedence(tokstack[end]) == precedence(tok) && associativity(tokstack[end]) == :left)
                         # precedence(tokstack[end]) < precedence(tok) || (precedence(tokstack[end]) == precedence(tok) && associativity(tokstack[end]) == :right)
                         # precedence(tokstack[end]) < precedence(tok) || (precedence(tokstack[end]) == precedence(tok) && associativity(tok) == :left)
                         # precedence(tokstack[end]) < precedence(tok) || (precedence(tokstack[end]) == precedence(tok) && associativity(tok) == :right)
-                        # precedence(tokstack[end]) > precedence(tok) || (precedence(tokstack[end]) == precedence(tok) && associativity(tokstack[end]) == :left)
+                        precedence(tokstack[end]) > precedence(tok) || (precedence(tokstack[end]) == precedence(tok) && associativity(tokstack[end]) == :left)
                         # precedence(tokstack[end]) > precedence(tok) || (precedence(tokstack[end]) == precedence(tok) && associativity(tokstack[end]) == :right)
                         # precedence(tokstack[end]) > precedence(tok) || (precedence(tokstack[end]) == precedence(tok) && associativity(tok) == :left)
                         # precedence(tokstack[end]) > precedence(tok) || (precedence(tokstack[end]) == precedence(tok) && associativity(tok) == :right)
@@ -370,14 +369,6 @@
                         # (precedence(tokstack[end]) > precedence(tok) && associativity(tokstack[end]) == :right)
                         # (precedence(tokstack[end]) > precedence(tok) && associativity(tok) == :left)
                         # (precedence(tokstack[end]) > precedence(tok) && associativity(tok) == :right)
-=======
-                    tokstack[end] isa Operator && (
-                        precedence(tokstack[end]) > precedence(tok) ||
-                        (
-                            precedence(tokstack[end]) == precedence(tok) &&
-                            associativity(tokstack[end]) == :left
-                        )
->>>>>>> f9cea982
                     )
                     push!(postfix, pop!(tokstack))
                 end
