--- conflicted
+++ resolved
@@ -130,7 +130,7 @@
 
 """
     TODO
-Wrapper used to manage many `AbstractRelation`'s using a specific `AbstractModalFrame` for
+Wrapper used to manage many `AbstractRelation`s using a specific `AbstractModalFrame` for
 each of them.
 
 See also [`AbstractRelation`](@ref), [`AbstractModalFrame`](@ref).
@@ -220,7 +220,6 @@
     assignment::AS
 end
 
-<<<<<<< HEAD
 function check(m::KripkeStructure{W,A,T}, w::W, f::Formula)::T where {W<:AbstractWorld,A,T<:TruthValue} end
 
 function check(m::KripkeStructure{W,A,T}, f::Formula)::T where {W<:AbstractWorld,A,T<:TruthValue}
@@ -233,9 +232,6 @@
 
 # TODO maybe this yields the worlds where a certain formula is true...?
 # function check(m::KripkeStructure{W,A,T}, f::Formula)::AbstractVector{W} where {W<:AbstractWorld,A,T<:TruthValue}
-=======
-function check(::Formula, ::KripkeModel{A,T})::T where {A,T<:TruthValue} end
->>>>>>> 9030ffe2
 
 ############################################################################################
 ############################################################################################
@@ -364,47 +360,9 @@
     name::T
 end
 
-<<<<<<< HEAD
-=======
-# ~~~~~~~~~~~~~~~~~~~~~~~~~~~~~ Notes of 15/12 ~~~~~~~~~~~~~~~~~~~~~~~~~~~~~~~~~~~~~~~~~~~~
-
-# Up above, this definition already exists as "AbstractKripkeFrame";
-# think about renaming all the occurrences in this.
-# TODO2: I did not understand this.. I assume, at this point, that is correct.
-# TODO We are working on this.
-"""
-    abstract type AbstractFrame{W<:AbstractWorld,T<:TruthValue} end
-
-Abstract type for an accessibility graph (Kripke frame), that gives the structure to
-    [Kripke models](https://en.m.wikipedia.org/wiki/Kripke_structure_(model_checking))'s).
-
-See also [`AbstractKripkeModel`](@ref), [`AbstractWorld`](@ref).
-"""
-abstract type AbstractFrame{W<:AbstractWorld,T<:TruthValue} end
-
-"""
-    abstract type AbstractModalFrame{
-        W<:AbstractWorld,
-        T<:TruthValue
-    } <: AbstractFrame{W,T} end
-
-Specific frame involving modal logic.
-
-See also [`AbstractFrame`](@ref)
-"""
-abstract type AbstractModalFrame{W<:AbstractWorld,T<:TruthValue} <: AbstractFrame{W,T} end
->>>>>>> 9030ffe2
 
 # Named-relation type
 struct NamedRelation <: AbstractRelation
     name::Symbol
     # adjacency matrix between NamedWorld's
-end
-
-<<<<<<< HEAD
-=======
-# function enum_accessibles(...)
-
-# TODO2: Should we not provide some constants for the "basic" modal logic? Similar to propositional logic?
-# TODO: I'm on it.
->>>>>>> 9030ffe2
+end