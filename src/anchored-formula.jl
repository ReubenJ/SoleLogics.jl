--- conflicted
+++ resolved
@@ -99,15 +99,7 @@
     end
 end
 
-<<<<<<< HEAD
-_logic(f::AnchoredFormula) = f._logic
-"""TODO: docstring"""
-logic(f::AnchoredFormula) = f._logic[]
-synstruct(f::AnchoredFormula) = f.synstruct
-tree(f::AnchoredFormula) = tree(f.synstruct)
-=======
 _logic(φ::AnchoredFormula) = φ._logic
->>>>>>> 2fb58144
 
 """
     logic(φ::AnchoredFormula)::AbstractLogic
