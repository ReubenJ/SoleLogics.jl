# julia
using Revise
using Test
using SoleLogics
using SoleLogics: BasePropositionalLogic

p1 = @test_nowarn Proposition(1)
p2 = @test_nowarn Proposition(2)
p100 = @test_nowarn Proposition(100)
@test_nowarn Proposition{Int}(1)
p1_float = @test_nowarn Proposition{Float64}(1.0)
p1_number_float = @test_nowarn Proposition{Number}(1.4)
p1_number = @test_nowarn Proposition{Number}(1)
p_string = @test_nowarn Proposition{String}("1")

@test Proposition(Proposition(1)) == Proposition(1)
@test_throws AssertionError Proposition(parseformulatree("¬p"))
@test_throws AssertionError Proposition(¬)

@test arity(p1) == 0
@test Proposition(1.0) != Proposition(1)
@test propositionstype(SoleLogics.AbstractAlphabet{Int}) == Proposition{Int}

@test_nowarn ExplicitAlphabet(Proposition.([1,2]))
@test_nowarn ExplicitAlphabet([1,2])
@test Proposition(1) in ExplicitAlphabet([1,2])
@test Proposition(2) in ExplicitAlphabet([1,2])
@test !(Proposition(3) in ExplicitAlphabet([1,2]))

@test_nowarn ExplicitAlphabet(1:10)
alphabet_int = @test_nowarn ExplicitAlphabet(Proposition.(1:10))
@test propositionstype(alphabet_int) == @test_nowarn Proposition{Int}
@test_nowarn ExplicitAlphabet(Proposition{Number}.(1:10))
alphabet_number = @test_nowarn ExplicitAlphabet{Number}(Proposition.(1:10))
@test propositions(alphabet_number) isa Vector{Proposition{Number}}

@test alphabet_int(1) isa Proposition{Int}
@test alphabet_number(1) isa Proposition{Number}
@test alphabet_number(Float64(1.0)) isa Proposition{Number}

p_vec_number = @test_nowarn Proposition{Vector{<:Number}}([1])
p_vec_int = @test_nowarn Proposition{Vector{Int}}([1])
@test_throws MethodError Proposition{<:Vector{Int}}([1.0])
p_vec = @test_nowarn Proposition{Vector}([1.0])

alphabet_mixed = AlphabetOfAny{Union{String,Number}}()
@test (@test_logs (:warn,) 1 in alphabet_mixed)
@test (@test_logs (:warn,) "1" in alphabet_mixed)

# @test_throws ErrorException "My string" in AlphabetOfAny{String}()
# @test_throws ErrorException 1 in AlphabetOfAny{Number}()
@test Proposition("My string") in AlphabetOfAny{String}()
@test Proposition(1) in AlphabetOfAny{Number}()
@test Proposition(1.0) in AlphabetOfAny{Number}()
@test !(Proposition(1) in AlphabetOfAny{String}())

@test_nowarn convert(SyntaxTree, p1)
@test_nowarn SyntaxTree(p1)
@test_nowarn SyntaxTree{typeof(p1),typeof(p1)}(p1)
@test_nowarn SyntaxTree(p1)
t1_int = @test_nowarn SyntaxTree(p1, ())
t100_int = @test_nowarn SyntaxTree(p100, ())
@test tokenstype(t1_int) == tokentype(t1_int)
@test_throws MethodError SyntaxTree(3, ())

@test p1 in t1_int

@test_nowarn SyntaxTree(¬, (p1,))
@test_nowarn SyntaxTree(¬, p1)
@test_nowarn SyntaxTree(¬, t1_int)
t1n_int = @test_nowarn SyntaxTree(¬, (t1_int,))
@test p1 in t1n_int
@test (¬) in t1n_int
@test tokenstype(t1n_int) == Union{typeof(¬),tokentype(t1_int)}
@test_nowarn SyntaxTree(∧, (t1_int, t1n_int))
t2_int = @test_nowarn SyntaxTree(∧, (t1_int, t1_int))
@test tokenstype(SyntaxTree(∧, (t2_int, t1n_int))) == Union{typeof(∧),tokenstype(t1n_int)}

grammar_int = SoleLogics.CompleteFlatGrammar(alphabet_int, SoleLogics.BASE_OPERATORS)

@test Proposition(1) in grammar_int
@test ! (Proposition(11) in grammar_int)
@test ! (Proposition(1.0) in grammar_int)
@test t1_int in grammar_int
@test ! (t100_int in grammar_int)
@test_throws ErrorException t1_int in alphabet(grammar_int)

@test_nowarn formulas(grammar_int; maxdepth = 2, nformulas = 100)

@test repr(SoleLogics.BASE_LOGIC) == repr(propositionallogic())

logic_int = BaseLogic(grammar_int, SoleLogics.BooleanAlgebra())

@test_throws MethodError "aoeu" in propositionallogic()
@test Proposition("aoeu") in propositionallogic()
@test ! (Proposition(1) in propositionallogic())

@test_nowarn Formula(Base.RefValue(logic_int), t1_int)
f_int = @test_nowarn Formula(logic_int, t1_int)
@test_nowarn Formula(logic_int, p1)
@test_nowarn Formula(logic_int, p1; check_propositions = true)
@test_nowarn Formula(logic_int, p100)
@test_throws AssertionError Formula(logic_int, p100; check_propositions = true)

@test_throws MethodError 1 in f_int
@test p1 in f_int
@test p1 in grammar(f_int)
@test ! (p1_number in f_int)
@test ! ( p100 in f_int )
@test ! ( Proposition("1") in f_int )


t2_int = @test_nowarn ¬(t1_int)
@test_nowarn ⊥()
@test_nowarn ¬(p1)
@test_nowarn ∨(p1, p1)
@test_nowarn p1 ∨ p1_number
@test_nowarn ∨(p1, p1, p1_number)
@test_nowarn ¬(∨(p1, p1, p1_number))
@test_nowarn p1 ∨ p100
@test_nowarn ¬(p1) ∨ p1
@test_nowarn ¬(p1) ∨ ¬(p1)
@test_nowarn SyntaxTree(⊤)
@test_nowarn ⊤ ∨ ⊤
@test_nowarn p1 ∨ ⊤
@test_nowarn ⊥ ∨ p1 ∨ ⊤

@test propositionstype(p1 ∨ p1_number) != Proposition{Int}
@test propositionstype(p1 ∨ p1_number_float) == Union{Proposition{Int}, Proposition{Number}}
@test propositionstype(p1 ∨ p1_float) == Union{Proposition{Int}, Proposition{Float64}}
@test propositions(p1 ∨ p100) == [p1, p100]

@test_nowarn p1 ∨ t2_int
@test_nowarn t2_int ∨ p1
@test_nowarn t2_int ∨ t2_int
@test_nowarn ⊥ ∨ t2_int ∨ ⊤
@test_nowarn t2_int ∨ ⊤
@test_nowarn ¬(t2_int) ∧ t2_int
@test_nowarn ¬(¬(t2_int) ∧ t2_int)
@test_nowarn ∧(¬(t2_int), t2_int)
@test_nowarn ∧((¬(t2_int), t2_int),)
@test_nowarn ∧(¬(t2_int), t2_int, ¬(t2_int) ∧ t2_int)
@test_nowarn ¬(¬(p1))

@test_nowarn f_int ∨ ⊤
@test_nowarn ⊥ ∨ f_int
@test_nowarn ¬(f_int)
@test_nowarn f_int ∨ f_int
@test_nowarn ¬(f_int) ∨ f_int
@test_nowarn p1 ∨ f_int
@test_nowarn f_int ∨ p1
@test_nowarn t2_int ∨ f_int
@test_nowarn f_int ∨ t2_int
@test propositions(f_int ∨ (p1 ∨ p100)) == [p1, p1, p100]
@test all(isa.(propositions(f_int ∨ (p1 ∨ p100)), propositionstype(logic(f_int))))

f_conj_int = @test_nowarn CONJUNCTION(f_int, f_int, f_int)
@test_nowarn DISJUNCTION(f_int, f_int, f_conj_int)
@test_nowarn CONJUNCTION(f_int, f_int, p1)
@test_nowarn CONJUNCTION(p1, f_int, p1)
@test_nowarn CONJUNCTION(t2_int, f_int, p1)
@test_nowarn CONJUNCTION(f_int, t2_int, p1)
@test_nowarn CONJUNCTION(t2_int, t2_int)
@test_nowarn CONJUNCTION(t2_int, t2_int, p1)
@test_nowarn CONJUNCTION(t2_int, p1, p1)
@test_nowarn CONJUNCTION(p1, p1)
@test_nowarn CONJUNCTION(p1, p1, p1)

@test_nowarn p1 ∨ t2_int
@test typeof(¬(f_int)) == typeof(f_int)
@test_nowarn ∧((¬(f_int), f_int),)

# @test promote_type(typeof(f_int), typeof(t2_int)) == typeof(f_int)
# @test promote_type(Formula, SyntaxTree) == Formula
# @test promote_type(SyntaxTree, Formula) == Formula

@test_nowarn ∧((¬(f_int), f_int),)
@test_nowarn ∧((¬(f_int), t2_int),)
@test_nowarn ∧((t2_int, ¬(f_int)),)

@test_throws AssertionError f_int(p1 ∧ p100 ∧ p1_float)
f3_int = f_int(⊥ ∨ (p1 ∧ p100 ∧ p2 ∧ ⊤))

@test_nowarn TruthDict()
@test_nowarn TruthDict([])
@test_nowarn TruthDict((2,3),)
@test_nowarn TruthDict((p1,true),)
@test_nowarn TruthDict([(p1,true),])
@test_nowarn TruthDict(p1 => true)
@test_nowarn TruthDict([p1 => true])
@test_nowarn TruthDict(Dict([p1 => true]))

for i in 1:10
    _tdict = TruthDict(Dict([p => rand([true, false]) for p in propositions(f3_int)]))
    check(f3_int, _tdict) && @test all(collect(values(_tdict.truth)))
    !check(f3_int, _tdict) && @test !all(collect(values(_tdict.truth)))
end

tdict = TruthDict(Dict([p => true for p in propositions(f3_int)]))
@test check(f3_int, tdict)

tdict = TruthDict(Dict([p => false for p in propositions(f3_int)]))
@test !check(f3_int, tdict)

@test check(f3_int, DefaultedTruthDict([], true))
@test check(f3_int, DefaultedTruthDict(true))
@test !check(f3_int, DefaultedTruthDict(false))

@test_nowarn propositionallogic(; operators = SoleLogics.AbstractOperator[])
emptylogic = @test_nowarn propositionallogic(; operators = SoleLogics.AbstractOperator[], alphabet = ExplicitAlphabet([]))
@test length(formulas(emptylogic, maxdepth = 2, nformulas = 2)) == 0


@test propositionallogic() isa BasePropositionalLogic
@test propositionallogic(; operators = [¬, ∨]) isa BasePropositionalLogic

@test_throws AssertionError propositionallogic(; operators = [¬, ∨])(¬ p1)
@test_nowarn propositionallogic(; operators = [¬, ∨])(¬ p_string)
@test propositionallogic(; alphabet = ["p", "q"]) isa BasePropositionalLogic

@test modallogic() isa SoleLogics.BaseModalLogic
@test (@test_logs (:warn,) modallogic(; operators = [¬, ∨]) isa SoleLogics.BasePropositionalLogic)

# ~~~~~~~~~~~~~~~~~~~~~~~~~~~~~~~~~~~ parsing.jl ~~~~~~~~~~~~~~~~~~~~~~~~~~~~~~~~~~~~~~~~~~~~

@test_nowarn parseformulatree("p")
@test_nowarn parseformulatree("⊤")

@test syntaxstring(parseformulatree("p∧q"); function_notation = true) == "∧(p, q)"
@test syntaxstring(parseformulatree("p→q"); function_notation = true) == "→(p, q)"
@test parseformulatree("¬p∧q") == parseformulatree("¬(p)∧q")
@test parseformulatree("¬p∧q") != parseformulatree("¬(p∧q)")

@test filter(!isspace, syntaxstring(parseformulatree("¬p∧q∧(¬s∧¬z)"); function_notation = true)) == "∧(¬(p),∧(q,∧(¬(s),¬(z))))"
@test_nowarn parseformulatree("¬p∧q∧(¬s∧¬z)", [NEGATION, CONJUNCTION])
@test_nowarn parseformulatree("¬p∧q∧(¬s∧¬z)", [NEGATION])
# @test ((@test_logs (:warn,) operatorstype(logic(parseformula("¬p∧q∧(¬s∧¬z)", [BOX])))) == Union{typeof(□),typeof(¬),typeof(∧)})
@test operatorstype(logic(parseformula("¬p∧q∧(¬s∧¬z)", [BOX]))) == Union{typeof(□),typeof(¬),typeof(∧)}
@test (@test_nowarn operatorstype(logic(parseformula("¬p∧q∧(¬s∧¬z)"))) == Union{typeof(¬),typeof(∧)})
@test_nowarn parseformulatree("¬p∧q→(¬s∧¬z)")
@test filter(!isspace, syntaxstring(parseformulatree("¬p∧q→(¬s∧¬z)"); function_notation = true)) == "→(∧(¬(p),q),∧(¬(s),¬(z)))"
@test_nowarn parseformulatree("¬p∧q→     (¬s∧¬z)")
@test parseformulatree("□p∧   q∧(□s∧◊z)", [BOX]) == parseformulatree("□p∧   q∧(□s∧◊z)")
@test syntaxstring(parseformulatree("◊ ◊ ◊ ◊ p∧q"); function_notation = true) == "∧(◊(◊(◊(◊(p)))), q)"
@test syntaxstring(parseformulatree("¬¬¬ □□□ ◊◊◊ p ∧ ¬¬¬ q"); function_notation = true) == "∧(¬(¬(¬(□(□(□(◊(◊(◊(p))))))))), ¬(¬(¬(q))))"

@test syntaxstring(parseformulatree("⟨G⟩p")) == "⟨G⟩(p)"
@test syntaxstring(parseformulatree("[G]p")) == "[G](p)"

@test alphabet(logic(parseformula("p→q"))) == AlphabetOfAny{String}()

# Malformed input
# TODO fix @Mauro
@test_throws ErrorException parseformulatree("¬p◊")
@test_throws ErrorException parseformulatree("¬p◊q")
@test_throws ErrorException parseformulatree("(p∧q", [NEGATION, CONJUNCTION])
@test_throws ErrorException parseformulatree("))))", [CONJUNCTION])

# TODO
# @test ErrorException parseformulatree("⟨G⟩p", [DiamondRelationalOperator{GlobalRel}()])


@test_nowarn parseformula("p")

# ~~~~~~~~~~~~~~~~~~~~~~~~~~~~~~~~~~~~~~~~~~~~~~~~~~~~~~~~~~~~~~~~~~~~~~~~~~~~~~~~~~~~~~~~~~

# Mauro: I commented the following tests since a cryptic error message fills up the REPL.
# This is strange, also because `randformulatree` actually returns correct SyntaxTrees.
# TODO bring back
_alphabet = ExplicitAlphabet(Proposition.(["pr", "qt_aoeu"]))
_operators = [NEGATION, CONJUNCTION, IMPLICATION]
# @test_broken randformulatree(10, _alphabet, _operators)
# @test_nowarn randformulatree(2, _alphabet, _operators)

<<<<<<< HEAD
#=
const TERN = NamedOperator{:TERN}()
arity(::Type{typeof(TERN)}) = 3

_operators = [_operators..., DiamondRelationalOperator(globalrel), BoxRelationalOperator(globalrel), TERN]
@test all([begin
    f = randformula(4, _alphabet, _operators; 1)
    s = syntaxstring(f)
    s == syntaxstring(parseformulatree(s))
end
 for i in 1:1000])

@test all([begin
    f = randformula(4, _alphabet, _operators; 1)
    s = syntaxstring(f)
    s == syntaxstring(parseformulatree(s; function_notation = true); function_notation = true)
end for i in 1:1000])
=#
=======
include("test-checking.jl")
include("test-worlds.jl")
>>>>>>> 8e96498b
<|MERGE_RESOLUTION|>--- conflicted
+++ resolved
@@ -272,26 +272,5 @@
 # @test_broken randformulatree(10, _alphabet, _operators)
 # @test_nowarn randformulatree(2, _alphabet, _operators)
 
-<<<<<<< HEAD
-#=
-const TERN = NamedOperator{:TERN}()
-arity(::Type{typeof(TERN)}) = 3
-
-_operators = [_operators..., DiamondRelationalOperator(globalrel), BoxRelationalOperator(globalrel), TERN]
-@test all([begin
-    f = randformula(4, _alphabet, _operators; 1)
-    s = syntaxstring(f)
-    s == syntaxstring(parseformulatree(s))
-end
- for i in 1:1000])
-
-@test all([begin
-    f = randformula(4, _alphabet, _operators; 1)
-    s = syntaxstring(f)
-    s == syntaxstring(parseformulatree(s; function_notation = true); function_notation = true)
-end for i in 1:1000])
-=#
-=======
 include("test-checking.jl")
-include("test-worlds.jl")
->>>>>>> 8e96498b
+include("test-worlds.jl")