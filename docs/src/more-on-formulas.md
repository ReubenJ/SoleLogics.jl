```@meta
CurrentModule = SoleLogics
```

```@contents
Pages = ["more-on-formulas.md"]
```

# [More on Formulas](@id more-on-formulas-section)
<<<<<<< HEAD
In this chapter, you are going to learn more about [`Formula`](@ref) representations that are alternative to syntax trees. As you will see, for example, specifying how a [`SyntaxTree`](@ref) is represented depending on your needs can lead to great benefits, considering both computational and memory load.
=======
In this chapter, you are initially going to learn more about [`Formula`](@ref) subtypes. For example, explicitly declare that a [`SyntaxTree`](@ref) (or some of its subtrees) represents a [normal form](https://en.wikipedia.org/wiki/Canonical_normal_form) can lead to great benefits, considering both computational and memory load.

We proceed by presenting the random formulae generation engine, parsing and some utility function.
>>>>>>> e69a423e

Recalling the type hierarchy presented in [man-core](@ref), it is here enriched with the following new types and structures.

- [`Formula`](@ref)
    - [`AnchoredFormula`](@ref) **(new)**
    - [`AbstractSyntaxStructure`](@ref)
        - [`LeftmostLinearForm{C<:Connective,SS<:AbstractSyntaxStructure}`](@ref) **(new)**
---

# Linear Forms
```@docs
LeftmostLinearForm{C<:Connective,SS<:AbstractSyntaxStructure}

LeftmostConjunctiveForm{SS<:AbstractSyntaxStructure}
LeftmostDisjunctiveForm{SS<:AbstractSyntaxStructure}

CNF{SS<:AbstractSyntaxStructure}
DNF{SS<:AbstractSyntaxStructure}
```

```@docs
AnchoredFormula
logic(φ::AnchoredFormula)
synstruct(φ::AnchoredFormula)

baseformula(φ::Formula; infer_logic = true, additional_operators::Union{Nothing,Vector{<:Operator}} = nothing, kwargs...)

parsebaseformula(expr::String, additional_operators::Union{Nothing,Vector{<:Operator}} = nothing; operators::Union{Nothing,Vector{<:Operator}}, grammar::Union{Nothing,AbstractGrammar} = nothing, algebra::Union{Nothing,AbstractAlgebra} = nothing, kwargs...)
```

# Random generation

TODO: complete this section

# Parsing

TODO: complete this section

# Utilities

```@docs
treewalk(st::SyntaxTree, args...; rng::AbstractRNG = Random.GLOBAL_RNG, criterion::Function = ntokens, toleaf::Bool = true, returnnode::Bool = false, transformnode::Function = nothing)

subformulas(f::Formula; sorted=true)

normalize(f::Formula; remove_boxes = true, reduce_negations = true, allow_atom_flipping = true)

isgrounded(f::Formula)
```<|MERGE_RESOLUTION|>--- conflicted
+++ resolved
@@ -7,13 +7,9 @@
 ```
 
 # [More on Formulas](@id more-on-formulas-section)
-<<<<<<< HEAD
-In this chapter, you are going to learn more about [`Formula`](@ref) representations that are alternative to syntax trees. As you will see, for example, specifying how a [`SyntaxTree`](@ref) is represented depending on your needs can lead to great benefits, considering both computational and memory load.
-=======
-In this chapter, you are initially going to learn more about [`Formula`](@ref) subtypes. For example, explicitly declare that a [`SyntaxTree`](@ref) (or some of its subtrees) represents a [normal form](https://en.wikipedia.org/wiki/Canonical_normal_form) can lead to great benefits, considering both computational and memory load.
+In this chapter, you are going to learn more about [`Formula`](@ref) representations that are alternative to syntax trees. As you will see, for example, formulas with specific structure (e.g., [normal forms](https://en.wikipedia.org/wiki/Canonical_normal_form)) can be represented in ways that make them more easy to handle, and can lead to great benefits in terms of both computational and memory load.
 
 We proceed by presenting the random formulae generation engine, parsing and some utility function.
->>>>>>> e69a423e
 
 Recalling the type hierarchy presented in [man-core](@ref), it is here enriched with the following new types and structures.
 
